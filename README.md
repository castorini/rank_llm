# RankLLM

[![PyPI](https://img.shields.io/pypi/v/rank-llm?color=brightgreen)](https://pypi.org/project/rank-llm/)
[![Downloads](https://static.pepy.tech/personalized-badge/rank-llm?period=total&units=international_system&left_color=grey&right_color=brightgreen&left_text=downloads)](https://pepy.tech/project/rank-llm)
[![Downloads](https://static.pepy.tech/personalized-badge/rank-llm?period=week&units=international_system&left_color=grey&right_color=brightgreen&left_text=downloads/week)](https://pepy.tech/project/rank-llm)
[![Generic badge](https://img.shields.io/badge/arXiv-2309.15088-red.svg)](https://arxiv.org/abs/2309.15088)
[![LICENSE](https://img.shields.io/badge/license-Apache-blue.svg?style=flat)](https://www.apache.org/licenses/LICENSE-2.0)


We offer a suite of rerankers - pointwise models like monoT5 and listwise models with a focus on open source LLMs compatible with [FastChat](https://github.com/lm-sys/FastChat?tab=readme-ov-file#supported-models) (e.g., Vicuna, Zephyr, etc.), [vLLM](https://https://github.com/vllm-project/vllm) or [SGLang](https://github.com/sgl-project/sglang). We also support RankGPT variants, which are proprietary listwise rerankers. Some of the code in this repository is borrowed from [RankGPT](https://github.com/sunnweiwei/RankGPT), [PyGaggle](https://github.com/castorini/pygaggle), and [LiT5](https://github.com/castorini/LiT5)!

# Releases
current_version = 0.20.2

**Note for Mac Users:** RankLLM is not compatible with Apple Silicon (M1/M2) chips. However, you can still run it by using the Intel-based version of Anaconda and launching your terminal through Rosetta 2.

## 📟 Instructions

### Create Conda Environment

```bash
conda create -n rankllm python=3.10
conda activate rankllm
```

<<<<<<< HEAD
=======
### Install Pytorch with CUDA (Windows/Linux)
```bash
pip3 install torch torchvision torchaudio --index-url https://download.pytorch.org/whl/cu121
```

### Install Pytorch with MPS (Mac)
```bash
pip3 install torch torchvision torchaudio
```

>>>>>>> 6448c161
### Install openjdk with maven if you want to use the retriever
```bash
conda install -c conda-forge openjdk=21 maven -y
```

### Install Dependencies
```bash
pip install -r requirements.txt
```

<<<<<<< HEAD
### Install vLLM if you want to run FIRST models
```bash
pip install vllm
=======
If building `nmslib` failed during installation, try manually installing the library with `conda install -c conda-forge nmslib` and following it up with `pip install -r requirements.txt` again.

### Install vLLM or SGLang (Optional)

#### vLLM

```bash
pip install rank-llm[vllm]  # pip installation
pip install -e .[vllm]      # or local installation for development
```

#### SGLang

```bash
pip install rank-llm[sglang]  # pip installation
pip install -e .[sglang]      # or local installation for development
```

Remember to install flashinfer to use `SGLang` backend.

```bash
pip install flashinfer -i https://flashinfer.ai/whl/cu121/torch2.4/
>>>>>>> 6448c161
```

### Run end to end - RankZephyr

We can run the RankZephyr model with the following command:
```bash
python src/rank_llm/scripts/run_rank_llm.py  --model_path=castorini/rank_zephyr_7b_v1_full --top_k_candidates=100 --dataset=dl20 \
--retrieval_method=SPLADE++_EnsembleDistil_ONNX --prompt_mode=rank_GPT  --context_size=4096 --variable_passages
```

Including the `--vllm_batched` flag will allow you to run the model in batched mode using the `vLLM` library.

Including the `--sglang_batched` flag will allow you to run the model in batched mode using the `SGLang` library.

If you want to run multiple passes of the model, you can use the `--num_passes` flag.

### Run end to end - RankGPT4-o

We can run the RankGPT4-o model with the following command:
```bash
python src/rank_llm/scripts/run_rank_llm.py  --model_path=gpt-4o --top_k_candidates=100 --dataset=dl20 \
  --retrieval_method=bm25 --prompt_mode=rank_GPT_APEER  --context_size=4096 --use_azure_openai
```
Note that the `--prompt_mode` is set to `rank_GPT_APEER` to use the LLM refined prompt from [APEER](https://arxiv.org/abs/2406.14449).
This can be changed to `rank_GPT` to use the original prompt.

### Run end to end - LiT5

We can run the LiT5-Distill V2 model (which could rerank 100 documents in a single pass) with the following command:

```bash
python src/rank_llm/scripts/run_rank_llm.py  --model_path=castorini/LiT5-Distill-large-v2 --top_k_candidates=100 --dataset=dl19 \
    --retrieval_method=bm25 --prompt_mode=LiT5  --context_size=150 --vllm_batched --batch_size=4 \
    --variable_passages --window_size=100
```

We can run the LiT5-Distill original model (which works with a window size of 20) with the following command:

```bash
python src/rank_llm/scripts/run_rank_llm.py  --model_path=castorini/LiT5-Distill-large --top_k_candidates=100 --dataset=dl19 \
    --retrieval_method=bm25 --prompt_mode=LiT5  --context_size=150 --vllm_batched --batch_size=32 \
    --variable_passages
```

We can run the LiT5-Score model with the following command:

```bash
python src/rank_llm/scripts/run_rank_llm.py  --model_path=castorini/LiT5-Score-large --top_k_candidates=100 --dataset=dl19 \
    --retrieval_method=bm25 --prompt_mode=LiT5 --context_size=150 --vllm_batched --batch_size=8 \
    --window_size=100 --variable_passages
```

### Run end to end - monoT5

The following runs the 3B variant of monoT5 trained for 10K steps:

```
python src/rank_llm/scripts/run_rank_llm.py --model_path=castorini/monot5-3b-msmarco-10k --top_k_candidates=1000 --dataset=dl19 \
  --retrieval_method=bm25 --prompt_mode=monot5 --context_size=512
```

Note that we usually rerank 1K candidates with monoT5.

### Run end to end - FirstMistral

We can run the FirstMistral model, reranking using the first-token logits only with the following command:

```
python src/rank_llm/scripts/run_rank_llm.py  --model_path=castorini/first_mistral --top_k_candidates=100 --dataset=dl20 --retrieval_method=SPLADE++_EnsembleDistil_ONNX --prompt_mode=rank_GPT  --context_size=4096 --variable_passages --use_logits --use_alpha --vllm_batched --num_gpus 1
```

Omit `--use_logits` if you wish to perform traditional listwise reranking.

If you would like to contribute to the project, please refer to the [contribution guidelines](CONTRIBUTING.md).

## 🦙🐧 Model Zoo

The following is a table of the listwise models our repository was primarily built to handle (with the models hosted on HuggingFace):

`vLLM` and `SGLang` backends are only supported for `RankZephyr` and `RankVicuna` models.

| Model Name        | Hugging Face Identifier/Link                            |
|-------------------|---------------------------------------------|
| RankZephyr 7B V1 - Full - BF16      | [castorini/rank_zephyr_7b_v1_full](https://huggingface.co/castorini/rank_zephyr_7b_v1_full)               |
| RankVicuna 7B - V1      | [castorini/rank_vicuna_7b_v1](https://huggingface.co/castorini/rank_vicuna_7b_v1)               |
| RankVicuna 7B - V1 - No Data Augmentation    | [castorini/rank_vicuna_7b_v1_noda](https://huggingface.co/castorini/rank_vicuna_7b_v1_noda)               |
| RankVicuna 7B - V1 - FP16      | [castorini/rank_vicuna_7b_v1_fp16](https://huggingface.co/castorini/rank_vicuna_7b_v1_fp16)               |
| RankVicuna 7B - V1 - No Data Augmentation - FP16   | [castorini/rank_vicuna_7b_v1_noda_fp16](https://huggingface.co/castorini/rank_vicuna_7b_v1_noda_fp16)               |

We also officially support the following rerankers built by our group:

### LiT5 Suite

The following is a table specifically for our LiT5 suite of models hosted on HuggingFace:

| Model Name            | Hugging Face Identifier/Link                            |
|-----------------------|---------------------------------------------|
| LiT5 Distill base     | [castorini/LiT5-Distill-base](https://huggingface.co/castorini/LiT5-Distill-base)          |
| LiT5 Distill large    | [castorini/LiT5-Distill-large](https://huggingface.co/castorini/LiT5-Distill-large)        |
| LiT5 Distill xl       | [castorini/LiT5-Distill-xl](https://huggingface.co/castorini/LiT5-Distill-xl)              |
| LiT5 Distill base v2  | [castorini/LiT5-Distill-base-v2](https://huggingface.co/castorini/LiT5-Distill-base-v2)    |
| LiT5 Distill large v2 | [castorini/LiT5-Distill-large-v2](https://huggingface.co/castorini/LiT5-Distill-large-v2)  |
| LiT5 Distill xl v2    | [castorini/LiT5-Distill-xl-v2](https://huggingface.co/castorini/LiT5-Distill-xl-v2)        |
| LiT5 Score base       | [castorini/LiT5-Score-base](https://huggingface.co/castorini/LiT5-Score-base)              |
| LiT5 Score large      | [castorini/LiT5-Score-large](https://huggingface.co/castorini/LiT5-Score-large)            |
| LiT5 Score xl         | [castorini/LiT5-Score-xl](https://huggingface.co/castorini/LiT5-Score-xl)                  |

Now you can run top-100 reranking with the v2 model in a single pass while maintaining efficiency!

### monoT5 Suite - Pointwise Rerankers

The following is a table specifically for our monoT5 suite of models hosted on HuggingFace:

| Model Name                        | Hugging Face Identifier/Link                            |
|-----------------------------------|--------------------------------------------------------|
| monoT5 Small MSMARCO 10K          | [castorini/monot5-small-msmarco-10k](https://huggingface.co/castorini/monot5-small-msmarco-10k)       |
| monoT5 Small MSMARCO 100K         | [castorini/monot5-small-msmarco-100k](https://huggingface.co/castorini/monot5-small-msmarco-100k)     |
| monoT5 Base MSMARCO               | [castorini/monot5-base-msmarco](https://huggingface.co/castorini/monot5-base-msmarco)                 |
| monoT5 Base MSMARCO 10K           | [castorini/monot5-base-msmarco-10k](https://huggingface.co/castorini/monot5-base-msmarco-10k)         |
| monoT5 Large MSMARCO 10K          | [castorini/monot5-large-msmarco-10k](https://huggingface.co/castorini/monot5-large-msmarco-10k)       |
| monoT5 Large MSMARCO              | [castorini/monot5-large-msmarco](https://huggingface.co/castorini/monot5-large-msmarco)               |
| monoT5 3B MSMARCO 10K             | [castorini/monot5-3b-msmarco-10k](https://huggingface.co/castorini/monot5-3b-msmarco-10k)             |
| monoT5 3B MSMARCO                 | [castorini/monot5-3b-msmarco](https://huggingface.co/castorini/monot5-3b-msmarco)                     |
| monoT5 Base Med MSMARCO           | [castorini/monot5-base-med-msmarco](https://huggingface.co/castorini/monot5-base-med-msmarco)         |
| monoT5 3B Med MSMARCO             | [castorini/monot5-3b-med-msmarco](https://huggingface.co/castorini/monot5-3b-med-msmarco)             |

We recommend the Med models for biomedical retrieval. We also provide both 10K (generally better OOD effectiveness) and 100K checkpoints (better in-domain).

## ✨ References

If you use RankLLM, please cite the following relevant papers:

[[2309.15088] RankVicuna: Zero-Shot Listwise Document Reranking with Open-Source Large Language Models](https://arxiv.org/abs/2309.15088)

<!-- {% raw %} -->
```
@ARTICLE{pradeep2023rankvicuna,
  title   = {{RankVicuna}: Zero-Shot Listwise Document Reranking with Open-Source Large Language Models},
  author  = {Ronak Pradeep and Sahel Sharifymoghaddam and Jimmy Lin},
  year    = {2023},
  journal = {arXiv:2309.15088}
}
```
<!-- {% endraw %} -->


[[2312.02724] RankZephyr: Effective and Robust Zero-Shot Listwise Reranking is a Breeze!](https://arxiv.org/abs/2312.02724)

<!-- {% raw %} -->
```
@ARTICLE{pradeep2023rankzephyr,
  title   = {{RankZephyr}: Effective and Robust Zero-Shot Listwise Reranking is a Breeze!},
  author  = {Ronak Pradeep and Sahel Sharifymoghaddam and Jimmy Lin},
  year    = {2023},
  journal = {arXiv:2312.02724}
}
```
<!-- {% endraw %} -->

If you use one of the LiT5 models please cite the following relevant paper:

[[2312.16098] Scaling Down, LiTting Up: Efficient Zero-Shot Listwise Reranking with Seq2seq Encoder-Decoder Models](https://arxiv.org/abs/2312.16098)

```
@ARTICLE{tamber2023scaling,
  title   = {Scaling Down, LiTting Up: Efficient Zero-Shot Listwise Reranking with Seq2seq Encoder-Decoder Models},
  author  = {Manveer Singh Tamber and Ronak Pradeep and Jimmy Lin},
  year    = {2023},
  journal = {arXiv:2312.16098}
}
```

If you use one of the monoT5 models please cite the following relevant paper:

[[2101.05667] The Expando-Mono-Duo Design Pattern for Text Ranking with Pretrained Sequence-to-Sequence Models](https://arxiv.org/abs/2101.05667)

```
@ARTICLE{pradeep2021emd,
  title = {The Expando-Mono-Duo Design Pattern for Text Ranking with Pretrained Sequence-to-Sequence Models},
  author = {Ronak Pradeep and Rodrigo Nogueira and Jimmy Lin},
  year = {2021},
  journal = {arXiv:2101.05667},
}
```

If you use the FirstMistral model, please consider citing:

```
@ARTICLE{chen2024firstrepro,
  title   = title={An Early FIRST Reproduction and Improvements to Single-Token Decoding for Fast Listwise Reranking},
  author  = {Zijian Chen and Ronak Pradeep and Jimmy Lin},
  year    = {2024},
  journal = {arXiv:2411.05508}
}
```

If you would like to cite the FIRST methodology, please consider citing:

```
@ARTICLE{reddy2024first,
  title   = {FIRST: Faster Improved Listwise Reranking with Single Token Decoding},
  author  = {Reddy, Revanth Gangi and Doo, JaeHyeok and Xu, Yifei and Sultan, Md Arafat and Swain, Deevya and Sil, Avirup and Ji, Heng},
  year    = {2024}
  journal = {arXiv:2406.15657},
}
```

## 🙏 Acknowledgments

This research is supported in part by the Natural Sciences and Engineering Research Council (NSERC) of Canada.<|MERGE_RESOLUTION|>--- conflicted
+++ resolved
@@ -23,8 +23,6 @@
 conda activate rankllm
 ```
 
-<<<<<<< HEAD
-=======
 ### Install Pytorch with CUDA (Windows/Linux)
 ```bash
 pip3 install torch torchvision torchaudio --index-url https://download.pytorch.org/whl/cu121
@@ -35,7 +33,6 @@
 pip3 install torch torchvision torchaudio
 ```
 
->>>>>>> 6448c161
 ### Install openjdk with maven if you want to use the retriever
 ```bash
 conda install -c conda-forge openjdk=21 maven -y
@@ -46,11 +43,6 @@
 pip install -r requirements.txt
 ```
 
-<<<<<<< HEAD
-### Install vLLM if you want to run FIRST models
-```bash
-pip install vllm
-=======
 If building `nmslib` failed during installation, try manually installing the library with `conda install -c conda-forge nmslib` and following it up with `pip install -r requirements.txt` again.
 
 ### Install vLLM or SGLang (Optional)
@@ -73,7 +65,6 @@
 
 ```bash
 pip install flashinfer -i https://flashinfer.ai/whl/cu121/torch2.4/
->>>>>>> 6448c161
 ```
 
 ### Run end to end - RankZephyr
