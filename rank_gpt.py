--- conflicted
+++ resolved
@@ -6,10 +6,7 @@
 import openai
 import tiktoken
 from rank_llm import RankLLM, PromptMode
-<<<<<<< HEAD
 from ftfy import fix_text
-=======
->>>>>>> 92ecb741
 import re
 
 
@@ -34,6 +31,10 @@
             keys = [keys]
         if not keys:
             raise "Please provide OpenAI Keys."
+        if prompt_mode not in [PromptMode.RANK_GPT, PromptMode.LRL]:
+            raise ValueError(
+                "unsupported prompt mode for GPT models: {prompt_mode}, expected RANK_GPT or LRL."
+            )
         if prompt_mode not in [PromptMode.RANK_GPT, PromptMode.LRL]:
             raise ValueError(
                 "unsupported prompt mode for GPT models: {prompt_mode}, expected RANK_GPT or LRL."
@@ -102,6 +103,7 @@
         return response, len(encoding.encode(response))
 
     def _get_prefix_for_rank_gpt_prompt(self, query, num):
+    def _get_prefix_for_rank_gpt_prompt(self, query, num):
         return [
             {
                 "role": "system",
@@ -115,6 +117,7 @@
         ]
 
     def _get_suffix_for_rank_gpt_prompt(self, query, num):
+    def _get_suffix_for_rank_gpt_prompt(self, query, num):
         return f"Search Query: {query}. \nRank the {num} passages above based on their relevance to the search query. The passages should be listed in descending order using identifiers. The most relevant passages should be listed first. The output format should be [] > [], e.g., [1] > [2]. Only response the ranking results, do not say any word or explain."
 
     def num_output_tokens(self):
@@ -127,11 +130,18 @@
             return self.create_LRL_prompt(retrieved_result, rank_start, rank_end)
 
     def create_rank_gpt_prompt(self, retrieved_result, rank_start, rank_end):
+        if self.prompt_mode_ == PromptMode.RANK_GPT:
+            return self.create_rank_gpt_prompt(retrieved_result, rank_start, rank_end)
+        else:
+            return self.create_LRL_prompt(retrieved_result, rank_start, rank_end)
+
+    def create_rank_gpt_prompt(self, retrieved_result, rank_start, rank_end):
         query = retrieved_result["query"]
         num = len(retrieved_result["hits"][rank_start:rank_end])
 
         max_length = 300
         while True:
+            messages = self._get_prefix_for_rank_gpt_prompt(query, num)
             messages = self._get_prefix_for_rank_gpt_prompt(query, num)
             rank = 0
             for hit in retrieved_result["hits"][rank_start:rank_end]:
@@ -146,9 +156,16 @@
                     {"role": "user", "content": f"[{rank}] {replace_number(content)}"}
                 )
                 messages.append(
+                    {"role": "user", "content": f"[{rank}] {replace_number(content)}"}
+                )
+                messages.append(
                     {"role": "assistant", "content": f"Received passage [{rank}]."}
                 )
             messages.append(
+                {
+                    "role": "user",
+                    "content": self._get_suffix_for_rank_gpt_prompt(query, num),
+                }
                 {
                     "role": "user",
                     "content": self._get_suffix_for_rank_gpt_prompt(query, num),
@@ -180,7 +197,6 @@
                 content = hit["content"]
                 content = content.replace("Title: Content: ", "")
                 content = content.strip()
-<<<<<<< HEAD
                 content = fix_text(content)
                 # For Japanese should cut by character: content = content[:int(max_length)]
                 content = " ".join(content.split()[: int(max_length)])
@@ -189,15 +205,6 @@
             message += f'QUESTION = "{query}"\n'
             message += "PASSAGES = [" + ", ".join(psg_ids) + "]\n"
             message += "SORTED_PASSAGES = [\n"
-=======
-                # For Japanese should cut by character: content = content[:int(max_length)]
-                content = " ".join(content.split()[: int(max_length)])
-                message += f'{psg_id} = "{replace_number(content)}"'
-                psg_ids.append(psg_id)
-            message += f'QUESTION = "{query}"'
-            message += "PASSAGES = [" + ", ".join(psg_ids) + "]"
-            message += "SORTED_PASSAGES = ["
->>>>>>> 92ecb741
             messages = [{"role": "user", "content": message}]
             num_tokens = self.get_num_tokens(messages)
             if num_tokens <= self.max_tokens() - self.num_output_tokens():
