from typing import Any, Dict, List, Union
<<<<<<< HEAD

from rank_llm.data import Query, Request
=======
from rank_llm.data import Request
from rank_llm.evaluation.trec_eval import EvalFunction
>>>>>>> a84e42f2
from rank_llm.rerank.api_keys import get_azure_openai_args, get_openai_api_key
from rank_llm.rerank.identity_reranker import IdentityReranker
from rank_llm.rerank.rank_gpt import SafeOpenai
from rank_llm.rerank.rank_listwise_os_llm import RankListwiseOSLLM
from rank_llm.rerank.rankllm import PromptMode, RankLLM
from rank_llm.rerank.reranker import Reranker, OperationMode
from rank_llm.retrieve.pyserini_retriever import RetrievalMethod
from rank_llm.retrieve.retriever import RetrievalMode, Retriever
<<<<<<< HEAD
from rank_llm.retrieve.service_retriever import ServiceRetriever

=======
from rank_llm.retrieve.topics_dict import TOPICS
from rank_llm.rerank.rankllm import RankLLM
from rank_llm.rerank.rank_pointwise_reranker import RankPointwise
from rank_llm.rerank.rank_pairwise_reranker import RankPairwise
>>>>>>> a84e42f2

def retrieve_and_rerank(
    model_path: str,
    dataset: Union[str, List[str], List[Dict[str, Any]]],
    retrieval_mode: RetrievalMode = RetrievalMode.DATASET,
    retrieval_method: RetrievalMethod = RetrievalMethod.BM25,
    top_k_retrieve: int = 50,
    top_k_rerank: int = 10,
    context_size: int = 4096,
    device: str = "cuda",
    num_gpus: int = 1,
    prompt_mode: PromptMode = PromptMode.RANK_GPT,
    num_few_shot_examples: int = 0,
    shuffle_candidates: bool = False,
    print_prompts_responses: bool = False,
    query: str = "",
    qid: int = 1,
    use_azure_openai: bool = False,
    variable_passages: bool = False,
    num_passes: int = 1,
    window_size: int = 20,
    step_size: int = 10,
    system_message: str = None,
    index_path: str = None,
    topics_path: str = None,
    index_type: str = None,
<<<<<<< HEAD
    operation_mode: int = 0,
    interactive: bool = False,
    host: str = "http://localhost:8081",
    populate_exec_summary: bool = False,
    default_agent: RankLLM = None,
=======
    batched: bool = False,
>>>>>>> a84e42f2
):
    """Retrieve candidates using Anserini API and rerank them

    Returns:
        - List of top_k_rerank candidates
    """

    model_full_path = ""

    # Use the default rerank agent
    if interactive and default_agent is not None:
        agent = default_agent

    # Construct Rerank Agent
    elif "gpt" in model_path or use_azure_openai:
        # GPT based reranking models
        openai_keys = get_openai_api_key()
        agent = SafeOpenai(
            model=model_path,
            context_size=context_size,
            prompt_mode=prompt_mode,
            num_few_shot_examples=num_few_shot_examples,
            keys=openai_keys,
            **(get_azure_openai_args() if use_azure_openai else {}),
        )
    elif "vicuna" in model_path.lower() or "zephyr" in model_path.lower():
        # RankVicuna or RankZephyr model suite
        if model_path.lower() == "rank_zephyr":
            model_full_path = "castorini/rank_zephyr_7b_v1_full"
        elif model_path.lower() == "rank_vicuna":
            model_full_path = "castorini/rank_vicuna_7b_v1"
        else:
            model_full_path = model_path
        print(f"Loading {model_path} ...")

        agent = RankListwiseOSLLM(
            model=model_full_path,
            name=model_path,
            context_size=context_size,
            prompt_mode=prompt_mode,
            num_few_shot_examples=num_few_shot_examples,
            device=device,
            num_gpus=num_gpus,
            variable_passages=variable_passages,
            window_size=window_size,
            system_message=system_message,
<<<<<<< HEAD
            vllm_batched=OperationMode.from_int(operation_mode)==OperationMode.VLLM,
        )
        print(f"Completed loading {model_path}")

    elif model_path.lower() in ["unspecified", "rank_random", "rank_identity"]:
        # Use no reranker
        agent = None
    else:
        raise ValueError(f"Unsupported model: {model_path}")

    # Retrieve
    print(f"Retrieving top {top_k_retrieve} passages...")
    if interactive and retrieval_mode != RetrievalMode.DATASET:
        raise ValueError(
            f"Unsupport retrieval mode for interactive retrieval. Currently only DATASET mode is supported."
=======
            batched=batched,
        )
    elif "mono" in model_path.lower():
        agent = RankPointwise(
            model=model_path,
            context_size=context_size,
            prompt_mode=prompt_mode,
            num_few_shot_examples=num_few_shot_examples,
        )
    elif "duo" in model_path.lower():
        agent = RankPairwise(
            model=model_path,
            context_size=context_size,
            prompt_mode=prompt_mode,
            num_few_shot_examples=num_few_shot_examples,
        )
    else: 
        raise ValueError(f"Unsupported model: {model_path}")

    # Retrieve
    print("Retrieving:")
    if retrieval_mode == RetrievalMode.DATASET:
        requests = Retriever.from_dataset_with_prebuilt_index(
            dataset_name=dataset, retrieval_method=retrieval_method,
            k=top_k_candidates
>>>>>>> a84e42f2
        )

    if retrieval_mode == RetrievalMode.DATASET:
        if interactive:
            service_retriever = ServiceRetriever(
                retrieval_method=retrieval_method, retrieval_mode=retrieval_mode
            )

            # Calls Anserini API
            requests = [
                service_retriever.retrieve(
                    dataset=dataset,
                    request=Request(query=Query(text=query, qid=qid)),
                    k=top_k_retrieve,
                    host=host,
                )
            ]
        else:
            requests = Retriever.from_dataset_with_prebuilt_index(
                dataset_name=dataset,
                retrieval_method=retrieval_method,
                k=top_k_retrieve,
            )
    elif retrieval_mode == RetrievalMode.CUSTOM:
        requests = Retriever.from_custom_index(
            index_path=index_path, topics_path=topics_path, index_type=index_type
        )
<<<<<<< HEAD
    print(f"Retrieval complete!")

    # Reranking
    print(f"Reranking and returning {top_k_rerank} passages with {model_path}...")

    if agent is None:
        # No reranker. IdentityReranker leaves retrieve candidate results as is or randomizes the order.
        shuffle_candidates = True if model_path == "rank_random" else False
        rerank_results = IdentityReranker().rerank_batch(
            requests,
            rank_end=top_k_retrieve,
            shuffle_candidates=(shuffle_candidates),
=======
    else:
        raise ValueError(f"Invalid retrieval mode: {retrieval_mode}")


    print("Reranking:")
    reranker = Reranker(agent)
    for pass_ct in range(num_passes):
        print(f"Pass {pass_ct + 1} of {num_passes}:")
        rerank_results = reranker.rerank_batch(
            requests,
            rank_end=top_k_candidates,
            window_size=min(window_size, top_k_candidates),
            shuffle_candidates=shuffle_candidates,
            logging=print_prompts_responses,
            step=step_size,
            batched=batched,
>>>>>>> a84e42f2
        )
    else:
        reranker = Reranker(agent)
        for pass_ct in range(num_passes):
            print(f"Pass {pass_ct + 1} of {num_passes}:")
            rerank_results = reranker.rerank_batch(
                requests,
                rank_end=top_k_retrieve,
                window_size=min(window_size, top_k_retrieve),
                shuffle_candidates=shuffle_candidates,
                logging=print_prompts_responses,
                step=step_size,
                operation_mode=OperationMode.from_int(operation_mode),
                populate_exec_summary=populate_exec_summary,
            )
<<<<<<< HEAD
=======
            if (
                dataset in TOPICS
                and dataset not in ["dl22", "dl22-passage", "news"]
                and TOPICS[dataset] not in ["dl22", "dl22-passage", "news"]
            ):
                print("Evaluating:")
                EvalFunction.eval(
                    ["-c", "-m", "ndcg_cut.1", TOPICS[dataset], file_name]
                )
                EvalFunction.eval(
                    ["-c", "-m", "ndcg_cut.5", TOPICS[dataset], file_name]
                )
                EvalFunction.eval(
                    ["-c", "-m", "ndcg_cut.10", TOPICS[dataset], file_name]
                )
            else:
                print(f"Skipping evaluation as {dataset} is not in TOPICS.")
        if num_passes > 1:
            requests = [
                Request(copy.deepcopy(r.query), copy.deepcopy(r.candidates))
                for r in rerank_results
            ]
>>>>>>> a84e42f2

    print(f"Reranking with {num_passes} passes complete!")
    for rr in rerank_results:
        rr.candidates = rr.candidates[:top_k_rerank]

    return (rerank_results, agent)
<|MERGE_RESOLUTION|>--- conflicted
+++ resolved
@@ -1,253 +1,182 @@
-from typing import Any, Dict, List, Union
-<<<<<<< HEAD
-
-from rank_llm.data import Query, Request
-=======
-from rank_llm.data import Request
-from rank_llm.evaluation.trec_eval import EvalFunction
->>>>>>> a84e42f2
-from rank_llm.rerank.api_keys import get_azure_openai_args, get_openai_api_key
-from rank_llm.rerank.identity_reranker import IdentityReranker
-from rank_llm.rerank.rank_gpt import SafeOpenai
-from rank_llm.rerank.rank_listwise_os_llm import RankListwiseOSLLM
-from rank_llm.rerank.rankllm import PromptMode, RankLLM
-from rank_llm.rerank.reranker import Reranker, OperationMode
-from rank_llm.retrieve.pyserini_retriever import RetrievalMethod
-from rank_llm.retrieve.retriever import RetrievalMode, Retriever
-<<<<<<< HEAD
-from rank_llm.retrieve.service_retriever import ServiceRetriever
-
-=======
-from rank_llm.retrieve.topics_dict import TOPICS
-from rank_llm.rerank.rankllm import RankLLM
-from rank_llm.rerank.rank_pointwise_reranker import RankPointwise
-from rank_llm.rerank.rank_pairwise_reranker import RankPairwise
->>>>>>> a84e42f2
-
-def retrieve_and_rerank(
-    model_path: str,
-    dataset: Union[str, List[str], List[Dict[str, Any]]],
-    retrieval_mode: RetrievalMode = RetrievalMode.DATASET,
-    retrieval_method: RetrievalMethod = RetrievalMethod.BM25,
-    top_k_retrieve: int = 50,
-    top_k_rerank: int = 10,
-    context_size: int = 4096,
-    device: str = "cuda",
-    num_gpus: int = 1,
-    prompt_mode: PromptMode = PromptMode.RANK_GPT,
-    num_few_shot_examples: int = 0,
-    shuffle_candidates: bool = False,
-    print_prompts_responses: bool = False,
-    query: str = "",
-    qid: int = 1,
-    use_azure_openai: bool = False,
-    variable_passages: bool = False,
-    num_passes: int = 1,
-    window_size: int = 20,
-    step_size: int = 10,
-    system_message: str = None,
-    index_path: str = None,
-    topics_path: str = None,
-    index_type: str = None,
-<<<<<<< HEAD
-    operation_mode: int = 0,
-    interactive: bool = False,
-    host: str = "http://localhost:8081",
-    populate_exec_summary: bool = False,
-    default_agent: RankLLM = None,
-=======
-    batched: bool = False,
->>>>>>> a84e42f2
-):
-    """Retrieve candidates using Anserini API and rerank them
-
-    Returns:
-        - List of top_k_rerank candidates
-    """
-
-    model_full_path = ""
-
-    # Use the default rerank agent
-    if interactive and default_agent is not None:
-        agent = default_agent
-
-    # Construct Rerank Agent
-    elif "gpt" in model_path or use_azure_openai:
-        # GPT based reranking models
-        openai_keys = get_openai_api_key()
-        agent = SafeOpenai(
-            model=model_path,
-            context_size=context_size,
-            prompt_mode=prompt_mode,
-            num_few_shot_examples=num_few_shot_examples,
-            keys=openai_keys,
-            **(get_azure_openai_args() if use_azure_openai else {}),
-        )
-    elif "vicuna" in model_path.lower() or "zephyr" in model_path.lower():
-        # RankVicuna or RankZephyr model suite
-        if model_path.lower() == "rank_zephyr":
-            model_full_path = "castorini/rank_zephyr_7b_v1_full"
-        elif model_path.lower() == "rank_vicuna":
-            model_full_path = "castorini/rank_vicuna_7b_v1"
-        else:
-            model_full_path = model_path
-        print(f"Loading {model_path} ...")
-
-        agent = RankListwiseOSLLM(
-            model=model_full_path,
-            name=model_path,
-            context_size=context_size,
-            prompt_mode=prompt_mode,
-            num_few_shot_examples=num_few_shot_examples,
-            device=device,
-            num_gpus=num_gpus,
-            variable_passages=variable_passages,
-            window_size=window_size,
-            system_message=system_message,
-<<<<<<< HEAD
-            vllm_batched=OperationMode.from_int(operation_mode)==OperationMode.VLLM,
-        )
-        print(f"Completed loading {model_path}")
-
-    elif model_path.lower() in ["unspecified", "rank_random", "rank_identity"]:
-        # Use no reranker
-        agent = None
-    else:
-        raise ValueError(f"Unsupported model: {model_path}")
-
-    # Retrieve
-    print(f"Retrieving top {top_k_retrieve} passages...")
-    if interactive and retrieval_mode != RetrievalMode.DATASET:
-        raise ValueError(
-            f"Unsupport retrieval mode for interactive retrieval. Currently only DATASET mode is supported."
-=======
-            batched=batched,
-        )
-    elif "mono" in model_path.lower():
-        agent = RankPointwise(
-            model=model_path,
-            context_size=context_size,
-            prompt_mode=prompt_mode,
-            num_few_shot_examples=num_few_shot_examples,
-        )
-    elif "duo" in model_path.lower():
-        agent = RankPairwise(
-            model=model_path,
-            context_size=context_size,
-            prompt_mode=prompt_mode,
-            num_few_shot_examples=num_few_shot_examples,
-        )
-    else: 
-        raise ValueError(f"Unsupported model: {model_path}")
-
-    # Retrieve
-    print("Retrieving:")
-    if retrieval_mode == RetrievalMode.DATASET:
-        requests = Retriever.from_dataset_with_prebuilt_index(
-            dataset_name=dataset, retrieval_method=retrieval_method,
-            k=top_k_candidates
->>>>>>> a84e42f2
-        )
-
-    if retrieval_mode == RetrievalMode.DATASET:
-        if interactive:
-            service_retriever = ServiceRetriever(
-                retrieval_method=retrieval_method, retrieval_mode=retrieval_mode
-            )
-
-            # Calls Anserini API
-            requests = [
-                service_retriever.retrieve(
-                    dataset=dataset,
-                    request=Request(query=Query(text=query, qid=qid)),
-                    k=top_k_retrieve,
-                    host=host,
-                )
-            ]
-        else:
-            requests = Retriever.from_dataset_with_prebuilt_index(
-                dataset_name=dataset,
-                retrieval_method=retrieval_method,
-                k=top_k_retrieve,
-            )
-    elif retrieval_mode == RetrievalMode.CUSTOM:
-        requests = Retriever.from_custom_index(
-            index_path=index_path, topics_path=topics_path, index_type=index_type
-        )
-<<<<<<< HEAD
-    print(f"Retrieval complete!")
-
-    # Reranking
-    print(f"Reranking and returning {top_k_rerank} passages with {model_path}...")
-
-    if agent is None:
-        # No reranker. IdentityReranker leaves retrieve candidate results as is or randomizes the order.
-        shuffle_candidates = True if model_path == "rank_random" else False
-        rerank_results = IdentityReranker().rerank_batch(
-            requests,
-            rank_end=top_k_retrieve,
-            shuffle_candidates=(shuffle_candidates),
-=======
-    else:
-        raise ValueError(f"Invalid retrieval mode: {retrieval_mode}")
-
-
-    print("Reranking:")
-    reranker = Reranker(agent)
-    for pass_ct in range(num_passes):
-        print(f"Pass {pass_ct + 1} of {num_passes}:")
-        rerank_results = reranker.rerank_batch(
-            requests,
-            rank_end=top_k_candidates,
-            window_size=min(window_size, top_k_candidates),
-            shuffle_candidates=shuffle_candidates,
-            logging=print_prompts_responses,
-            step=step_size,
-            batched=batched,
->>>>>>> a84e42f2
-        )
-    else:
-        reranker = Reranker(agent)
-        for pass_ct in range(num_passes):
-            print(f"Pass {pass_ct + 1} of {num_passes}:")
-            rerank_results = reranker.rerank_batch(
-                requests,
-                rank_end=top_k_retrieve,
-                window_size=min(window_size, top_k_retrieve),
-                shuffle_candidates=shuffle_candidates,
-                logging=print_prompts_responses,
-                step=step_size,
-                operation_mode=OperationMode.from_int(operation_mode),
-                populate_exec_summary=populate_exec_summary,
-            )
-<<<<<<< HEAD
-=======
-            if (
-                dataset in TOPICS
-                and dataset not in ["dl22", "dl22-passage", "news"]
-                and TOPICS[dataset] not in ["dl22", "dl22-passage", "news"]
-            ):
-                print("Evaluating:")
-                EvalFunction.eval(
-                    ["-c", "-m", "ndcg_cut.1", TOPICS[dataset], file_name]
-                )
-                EvalFunction.eval(
-                    ["-c", "-m", "ndcg_cut.5", TOPICS[dataset], file_name]
-                )
-                EvalFunction.eval(
-                    ["-c", "-m", "ndcg_cut.10", TOPICS[dataset], file_name]
-                )
-            else:
-                print(f"Skipping evaluation as {dataset} is not in TOPICS.")
-        if num_passes > 1:
-            requests = [
-                Request(copy.deepcopy(r.query), copy.deepcopy(r.candidates))
-                for r in rerank_results
-            ]
->>>>>>> a84e42f2
-
-    print(f"Reranking with {num_passes} passes complete!")
-    for rr in rerank_results:
-        rr.candidates = rr.candidates[:top_k_rerank]
-
-    return (rerank_results, agent)
+from typing import Any, Dict, List, Union
+
+from rank_llm.data import Query, Request
+from rank_llm.rerank.api_keys import get_azure_openai_args, get_openai_api_key
+from rank_llm.rerank.identity_reranker import IdentityReranker
+from rank_llm.rerank.rank_gpt import SafeOpenai
+from rank_llm.rerank.rank_listwise_os_llm import RankListwiseOSLLM
+from rank_llm.rerank.rankllm import PromptMode, RankLLM
+from rank_llm.rerank.reranker import Reranker, OperationMode
+from rank_llm.retrieve.pyserini_retriever import RetrievalMethod
+from rank_llm.retrieve.retriever import RetrievalMode, Retriever
+from rank_llm.retrieve.service_retriever import ServiceRetriever
+from rank_llm.rerank.rankllm import RankLLM
+from rank_llm.rerank.rank_pointwise_reranker import RankPointwise
+from rank_llm.rerank.rank_pairwise_reranker import RankPairwise
+
+def retrieve_and_rerank(
+    model_path: str,
+    dataset: Union[str, List[str], List[Dict[str, Any]]],
+    retrieval_mode: RetrievalMode = RetrievalMode.DATASET,
+    retrieval_method: RetrievalMethod = RetrievalMethod.BM25,
+    top_k_retrieve: int = 50,
+    top_k_rerank: int = 10,
+    context_size: int = 4096,
+    device: str = "cuda",
+    num_gpus: int = 1,
+    prompt_mode: PromptMode = PromptMode.RANK_GPT,
+    num_few_shot_examples: int = 0,
+    shuffle_candidates: bool = False,
+    print_prompts_responses: bool = False,
+    query: str = "",
+    qid: int = 1,
+    use_azure_openai: bool = False,
+    variable_passages: bool = False,
+    num_passes: int = 1,
+    window_size: int = 20,
+    step_size: int = 10,
+    system_message: str = None,
+    index_path: str = None,
+    topics_path: str = None,
+    index_type: str = None,
+    operation_mode: int = 0,
+    interactive: bool = False,
+    host: str = "http://localhost:8081",
+    populate_exec_summary: bool = False,
+    default_agent: RankLLM = None,
+    batched: bool = False,
+):
+    """Retrieve candidates using Anserini API and rerank them
+
+    Returns:
+        - List of top_k_rerank candidates
+    """
+
+    model_full_path = ""
+
+    # Use the default rerank agent
+    if interactive and default_agent is not None:
+        agent = default_agent
+
+    # Construct Rerank Agent
+    elif "gpt" in model_path or use_azure_openai:
+        # GPT based reranking models
+        openai_keys = get_openai_api_key()
+        agent = SafeOpenai(
+            model=model_path,
+            context_size=context_size,
+            prompt_mode=prompt_mode,
+            num_few_shot_examples=num_few_shot_examples,
+            keys=openai_keys,
+            **(get_azure_openai_args() if use_azure_openai else {}),
+        )
+    elif "vicuna" in model_path.lower() or "zephyr" in model_path.lower():
+        # RankVicuna or RankZephyr model suite
+        if model_path.lower() == "rank_zephyr":
+            model_full_path = "castorini/rank_zephyr_7b_v1_full"
+        elif model_path.lower() == "rank_vicuna":
+            model_full_path = "castorini/rank_vicuna_7b_v1"
+        else:
+            model_full_path = model_path
+        print(f"Loading {model_path} ...")
+
+        agent = RankListwiseOSLLM(
+            model=model_full_path,
+            name=model_path,
+            context_size=context_size,
+            prompt_mode=prompt_mode,
+            num_few_shot_examples=num_few_shot_examples,
+            device=device,
+            num_gpus=num_gpus,
+            variable_passages=variable_passages,
+            window_size=window_size,
+            system_message=system_message,
+            vllm_batched=OperationMode.from_int(operation_mode)==OperationMode.VLLM,
+            batched=batched,
+        )
+        print(f"Completed loading {model_path}")
+    elif "mono" in model_path.lower():
+        agent = RankPointwise(
+            model=model_path,
+            context_size=context_size,
+            prompt_mode=prompt_mode,
+            num_few_shot_examples=num_few_shot_examples,
+        )
+    elif "duo" in model_path.lower():
+        agent = RankPairwise(
+            model=model_path,
+            context_size=context_size,
+            prompt_mode=prompt_mode,
+            num_few_shot_examples=num_few_shot_examples,
+        )
+    elif model_path.lower() in ["unspecified", "rank_random", "rank_identity"]:
+        # Use no reranker
+        agent = None
+    else:
+        raise ValueError(f"Unsupported model: {model_path}")
+
+    # Retrieve
+    print(f"Retrieving top {top_k_retrieve} passages...")
+    if interactive and retrieval_mode != RetrievalMode.DATASET:
+        raise ValueError(
+            f"Unsupport retrieval mode for interactive retrieval. Currently only DATASET mode is supported."
+        )
+
+    if retrieval_mode == RetrievalMode.DATASET:
+        if interactive:
+            service_retriever = ServiceRetriever(
+                retrieval_method=retrieval_method, retrieval_mode=retrieval_mode
+            )
+
+            # Calls Anserini API
+            requests = [
+                service_retriever.retrieve(
+                    dataset=dataset,
+                    request=Request(query=Query(text=query, qid=qid)),
+                    k=top_k_retrieve,
+                    host=host,
+                )
+            ]
+        else:
+            requests = Retriever.from_dataset_with_prebuilt_index(
+                dataset_name=dataset,
+                retrieval_method=retrieval_method,
+                k=top_k_retrieve,
+            )
+    elif retrieval_mode == RetrievalMode.CUSTOM:
+        requests = Retriever.from_custom_index(
+            index_path=index_path, topics_path=topics_path, index_type=index_type
+        )
+    print(f"Retrieval complete!")
+
+    # Reranking
+    print(f"Reranking and returning {top_k_rerank} passages with {model_path}...")
+
+    if agent is None:
+        # No reranker. IdentityReranker leaves retrieve candidate results as is or randomizes the order.
+        shuffle_candidates = True if model_path == "rank_random" else False
+        rerank_results = IdentityReranker().rerank_batch(
+            requests,
+            rank_end=top_k_retrieve,
+            shuffle_candidates=(shuffle_candidates),
+        )
+    else:
+        reranker = Reranker(agent)
+        for pass_ct in range(num_passes):
+            print(f"Pass {pass_ct + 1} of {num_passes}:")
+            rerank_results = reranker.rerank_batch(
+                requests,
+                rank_end=top_k_retrieve,
+                window_size=min(window_size, top_k_retrieve),
+                shuffle_candidates=shuffle_candidates,
+                logging=print_prompts_responses,
+                step=step_size,
+                operation_mode=OperationMode.from_int(operation_mode),
+                populate_exec_summary=populate_exec_summary,
+            )
+
+    print(f"Reranking with {num_passes} passes complete!")
+    for rr in rerank_results:
+        rr.candidates = rr.candidates[:top_k_rerank]
+
+    return (rerank_results, agent)