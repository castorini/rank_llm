--- conflicted
+++ resolved
@@ -38,12 +38,9 @@
     window_size = args.window_size
     system_message = args.system_message
     vllm_batched = args.vllm_batched
-<<<<<<< HEAD
     use_logits = args.use_logits
     use_alpha = args.use_alpha
-=======
     sglang_batched = args.sglang_batched
->>>>>>> 6448c161
 
     _ = retrieve_and_rerank(
         model_path=model_path,
@@ -68,12 +65,9 @@
         step_size=step_size,
         system_message=system_message,
         vllm_batched=vllm_batched,
-<<<<<<< HEAD
         use_logits=use_logits,
         use_alpha=use_alpha
-=======
         sglang_batched=sglang_batched,
->>>>>>> 6448c161
     )
 
 
@@ -189,7 +183,6 @@
         action="store_true",
         help="whether to run the model in batches",
     )
-<<<<<<< HEAD
     parser.add_argument(
         "--use_logits",
         action="store_true",
@@ -199,12 +192,11 @@
         "--use_alpha",
         action="store_true",
         help="whether to use alphabetical identifers instead of numerical. Recommended when use_logits is True",
-=======
+    )
     infer_backend_group.add_argument(
         "--sglang_batched",
         action="store_true",
         help="whether to run the model in batches using sglang backend",
->>>>>>> 6448c161
     )
     args = parser.parse_args()
     main(args)