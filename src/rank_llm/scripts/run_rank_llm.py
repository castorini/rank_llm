--- conflicted
+++ resolved
@@ -40,7 +40,6 @@
     step_size = args.step_size
     window_size = args.window_size
     system_message = args.system_message
-<<<<<<< HEAD
     vllm_batched = args.vllm_batched
     t5 = args.t5
 
@@ -52,21 +51,16 @@
     elif t5:
         operation_mode=T5
         
-=======
     batched = args.batched
->>>>>>> a84e42f2
 
     _ = retrieve_and_rerank(
         model_path=model_path,
         dataset=dataset,
         retrieval_mode=retrieval_mode,
         retrieval_method=retrieval_method,
-<<<<<<< HEAD
         top_k_retrieve=top_k_candidates,
         top_k_rerank=top_k_rerank,
-=======
         top_k_candidates=top_k_candidates,
->>>>>>> a84e42f2
         context_size=context_size,
         device=device,
         num_gpus=num_gpus,
@@ -80,11 +74,8 @@
         window_size=window_size,
         step_size=step_size,
         system_message=system_message,
-<<<<<<< HEAD
         operation_mode=operation_mode
-=======
         batched=batched,
->>>>>>> a84e42f2
     )
 
 
@@ -189,7 +180,6 @@
         help="the system message used in prompts",
     )
     parser.add_argument(
-<<<<<<< HEAD
         "--vllm_batched",
         action="store_true",
         help="whether to run the model in batches",
@@ -199,11 +189,10 @@
         action="store_true",
         help="whether to run in t5 operation mode"
     )
-=======
+    parser.add_argument(
         "--batched",
         action="store_true",
         help="whether to run the model in batches",
     )
->>>>>>> a84e42f2
     args = parser.parse_args()
     main(args)