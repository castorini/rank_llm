--- conflicted
+++ resolved
@@ -39,17 +39,13 @@
     system_message = args.system_message
     vllm_batched = args.vllm_batched
     sglang_batched = args.sglang_batched
+    tensorrt_batched = args.tensorrt_batched
     vllm_chunked_prefill = args.vllm_chunked_prefill
     batch_size = args.batch_size
     reorder_policy = args.reorder_policy
     silence = args.silence
     use_logits = args.use_logits
     use_alpha = args.use_alpha
-<<<<<<< HEAD
-=======
-    sglang_batched = args.sglang_batched
-    tensorrt_batched = args.tensorrt_batched
->>>>>>> 417c3898
 
     _ = retrieve_and_rerank(
         model_path=model_path,
@@ -75,16 +71,12 @@
         system_message=system_message,
         vllm_batched=vllm_batched,
         sglang_batched=sglang_batched,
+        tensorrt_batched=tensorrt_batched,
         vllm_chunked_prefill=vllm_chunked_prefill,
         reorder_policy=reorder_policy,
         silence=silence,
         use_logits=use_logits,
         use_alpha=use_alpha,
-<<<<<<< HEAD
-=======
-        sglang_batched=sglang_batched,
-        tensorrt_batched=tensorrt_batched,
->>>>>>> 417c3898
     )
 
 
@@ -194,22 +186,6 @@
         default="You are RankLLM, an intelligent assistant that can rank passages based on their relevancy to the query.",
         help="the system message used in prompts",
     )
-    infer_backend_group = parser.add_mutually_exclusive_group()
-    infer_backend_group.add_argument(
-        "--vllm_batched",
-        action="store_true",
-        help="whether to run the model in batches",
-    )
-    infer_backend_group.add_argument(
-        "--sglang_batched",
-        action="store_true",
-        help="whether to run the model in batches using sglang backend",
-    )
-    parser.add_argument(
-        "--vllm_chunked_prefill",
-        action="store_true",
-        help="whether to run the model in vllm chunked prefill. no function if vllm_batched is not on",
-    )
     parser.add_argument(
         "--reorder_policy",
         default="sliding_window",
@@ -222,7 +198,6 @@
         action="store_true",
         help="Whether or not omitting some unbeautiful tqdm bars that is unavoidable (not able to set leave=False)",
     )
-
     parser.add_argument(
         "--use_logits",
         action="store_true",
@@ -234,8 +209,17 @@
         action="store_true",
         help="whether to use alphabetical identifers instead of numerical. Recommended when use_logits is True",
     )
-<<<<<<< HEAD
-=======
+    infer_backend_group = parser.add_mutually_exclusive_group()
+    infer_backend_group.add_argument(
+        "--vllm_batched",
+        action="store_true",
+        help="whether to run the model in batches",
+    )
+    infer_backend_group.add_argument(
+        "--vllm_chunked_prefill",
+        action="store_true",
+        help="whether to run the model in vllm chunked prefill. no function if vllm_batched is not on",
+    )
     infer_backend_group.add_argument(
         "--sglang_batched",
         action="store_true",
@@ -246,6 +230,5 @@
         action="store_true",
         help="whether to run the model in batches using tensorrtllm backend",
     )
->>>>>>> 417c3898
     args = parser.parse_args()
     main(args)