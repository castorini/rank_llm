import argparse
import os
import sys

import torch

SCRIPT_DIR = os.path.dirname(os.path.abspath(__file__))
parent = os.path.dirname(SCRIPT_DIR)
parent = os.path.dirname(parent)
sys.path.append(parent)

from rank_llm.rerank import PromptMode
from rank_llm.retrieve import TOPICS, RetrievalMethod, RetrievalMode
from rank_llm.retrieve_and_rerank import retrieve_and_rerank


def main(args):
    model_path = args.model_path
    query = ""
    batch_size = args.batch_size
    use_azure_openai = args.use_azure_openai
    context_size = args.context_size
    top_k_candidates = args.top_k_candidates
    top_k_rerank = top_k_candidates if args.top_k_rerank == -1 else args.top_k_rerank
    dataset = args.dataset
    num_gpus = args.num_gpus
    retrieval_method = args.retrieval_method
    prompt_mode = args.prompt_mode
    num_few_shot_examples = args.num_few_shot_examples
    shuffle_candidates = args.shuffle_candidates
    print_prompts_responses = args.print_prompts_responses
    num_few_shot_examples = args.num_few_shot_examples
    device = "cuda" if torch.cuda.is_available() else "cpu"
    variable_passages = args.variable_passages
    retrieval_mode = RetrievalMode.DATASET
    num_passes = args.num_passes
    window_size = args.window_size
    step_size = args.step_size
    system_message = args.system_message
    vllm_batched = args.vllm_batched
<<<<<<< HEAD
    vllm_chunked_prefill = args.vllm_chunked_prefill
    batch_size = args.batch_size
    reorder_policy = args.reorder_policy
    silence = args.silence
=======
    use_logits = args.use_logits
    use_alpha = args.use_alpha
    sglang_batched = args.sglang_batched
>>>>>>> 5f31fe1a

    _ = retrieve_and_rerank(
        model_path=model_path,
        query=query,
        batch_size=batch_size,
        dataset=dataset,
        retrieval_mode=retrieval_mode,
        retrieval_method=retrieval_method,
        top_k_retrieve=top_k_candidates,
        top_k_rerank=top_k_rerank,
        context_size=context_size,
        device=device,
        num_gpus=num_gpus,
        prompt_mode=prompt_mode,
        num_few_shot_examples=num_few_shot_examples,
        shuffle_candidates=shuffle_candidates,
        print_prompts_responses=print_prompts_responses,
        use_azure_openai=use_azure_openai,
        variable_passages=variable_passages,
        num_passes=num_passes,
        window_size=window_size,
        step_size=step_size,
        system_message=system_message,
        vllm_batched=vllm_batched,
<<<<<<< HEAD
        vllm_chunked_prefill=vllm_chunked_prefill,
        reorder_policy=reorder_policy,
        silence=silence,
=======
        use_logits=use_logits,
        use_alpha=use_alpha,
        sglang_batched=sglang_batched,
>>>>>>> 5f31fe1a
    )


""" sample run:
python src/rank_llm/scripts/run_rank_llm.py  --model_path=castorini/rank_vicuna_7b_v1  --top_k_candidates=100 --dataset=dl20  --retrieval_method=SPLADE++_EnsembleDistil_ONNX --prompt_mode=rank_GPT  --context_size=4096 --variable_passages
"""
if __name__ == "__main__":
    parser = argparse.ArgumentParser()
    parser.add_argument(
        "--model_path",
        type=str,
        required=True,
        help="Path to the model. If `use_azure_ai`, pass your deployment name.",
    )
    parser.add_argument(
        "--batch_size",
        type=int,
        default=32,
        help="Size of each batch for batched inference.",
    )
    parser.add_argument(
        "--use_azure_openai",
        action="store_true",
        help="If True, use Azure OpenAI. Requires env var to be set: "
        "`AZURE_OPENAI_API_VERSION`, `AZURE_OPENAI_API_BASE`",
    )
    parser.add_argument(
        "--context_size", type=int, default=4096, help="context size used for model"
    )
    parser.add_argument(
        "--top_k_candidates",
        type=int,
        default=100,
        help="the number of top candidates to rerank",
    )
    parser.add_argument(
        "--top_k_rerank",
        type=int,
        default=-1,
        help="the number of top candidates to return from reranking",
    )
    parser.add_argument(
        "--dataset",
        type=str,
        required=True,
        help=f"Should be one of 1- dataset name, must be in {TOPICS.keys()},  2- a list of inline documents  3- a list of inline hits 4- filename containing retrieved results",
    )
    parser.add_argument(
        "--num_gpus", type=int, default=1, help="the number of GPUs to use"
    )
    parser.add_argument(
        "--retrieval_method",
        type=RetrievalMethod,
        required=True,
        choices=list(RetrievalMethod),
    )
    parser.add_argument(
        "--prompt_mode",
        type=PromptMode,
        required=True,
        choices=list(PromptMode),
    )
    parser.add_argument(
        "--shuffle_candidates",
        action="store_true",
        help="whether to shuffle the candidates before reranking",
    )
    parser.add_argument(
        "--print_prompts_responses",
        action="store_true",
        help="whether to print promps and responses",
    )
    parser.add_argument(
        "--num_few_shot_examples",
        type=int,
        required=False,
        default=0,
        help="number of in context examples to provide",
    )
    parser.add_argument(
        "--variable_passages",
        action="store_true",
        help="whether the model can account for variable number of passages in input",
    )
    parser.add_argument(
        "--num_passes",
        type=int,
        required=False,
        default=1,
        help="number of passes to run the model",
    )
    parser.add_argument(
        "--window_size",
        type=int,
        default=20,
        help="window size for the sliding window approach",
    )
    parser.add_argument(
        "--step_size",
        type=int,
        default=10,
        help="step size for the sliding window approach",
    )
    parser.add_argument(
        "--system_message",
        type=str,
        default="You are RankLLM, an intelligent assistant that can rank passages based on their relevancy to the query.",
        help="the system message used in prompts",
    )
    infer_backend_group = parser.add_mutually_exclusive_group()
    infer_backend_group.add_argument(
        "--vllm_batched",
        action="store_true",
        help="whether to run the model in batches",
    )
    parser.add_argument(
<<<<<<< HEAD
        "--vllm_chunked_prefill",
        action="store_true",
        help="whether to run the model in vllm chunked prefill. no function if vllm_batched is not on",
    )
    parser.add_argument(
        "--reorder_policy",
        default="sliding_window",
        help="policy in reordering. defaultly to be sliding window",
        type=str,
    )
    parser.add_argument(
        "--silence",
        default=False,
        action="store_true",
        help="Whether or not omitting some unbeautiful tqdm bars that is unavoidable (not able to set leave=False)",
=======
        "--use_logits",
        action="store_true",
        help="whether to rerank using the logits of the first identifier only. Only supported if vllm_batched is True",
    )
    parser.add_argument(
        "--use_alpha",
        action="store_true",
        help="whether to use alphabetical identifers instead of numerical. Recommended when use_logits is True",
    )
    infer_backend_group.add_argument(
        "--sglang_batched",
        action="store_true",
        help="whether to run the model in batches using sglang backend",
>>>>>>> 5f31fe1a
    )
    args = parser.parse_args()
    main(args)<|MERGE_RESOLUTION|>--- conflicted
+++ resolved
@@ -38,16 +38,13 @@
     step_size = args.step_size
     system_message = args.system_message
     vllm_batched = args.vllm_batched
-<<<<<<< HEAD
+    sglang_batched = args.sglang_batched
     vllm_chunked_prefill = args.vllm_chunked_prefill
     batch_size = args.batch_size
     reorder_policy = args.reorder_policy
     silence = args.silence
-=======
     use_logits = args.use_logits
     use_alpha = args.use_alpha
-    sglang_batched = args.sglang_batched
->>>>>>> 5f31fe1a
 
     _ = retrieve_and_rerank(
         model_path=model_path,
@@ -72,15 +69,12 @@
         step_size=step_size,
         system_message=system_message,
         vllm_batched=vllm_batched,
-<<<<<<< HEAD
+        sglang_batched=sglang_batched,
         vllm_chunked_prefill=vllm_chunked_prefill,
         reorder_policy=reorder_policy,
         silence=silence,
-=======
         use_logits=use_logits,
         use_alpha=use_alpha,
-        sglang_batched=sglang_batched,
->>>>>>> 5f31fe1a
     )
 
 
@@ -196,8 +190,12 @@
         action="store_true",
         help="whether to run the model in batches",
     )
-    parser.add_argument(
-<<<<<<< HEAD
+    infer_backend_group.add_argument(
+        "--sglang_batched",
+        action="store_true",
+        help="whether to run the model in batches using sglang backend",
+    )
+    parser.add_argument(
         "--vllm_chunked_prefill",
         action="store_true",
         help="whether to run the model in vllm chunked prefill. no function if vllm_batched is not on",
@@ -213,21 +211,18 @@
         default=False,
         action="store_true",
         help="Whether or not omitting some unbeautiful tqdm bars that is unavoidable (not able to set leave=False)",
-=======
+    )
+
+    parser.add_argument(
         "--use_logits",
         action="store_true",
         help="whether to rerank using the logits of the first identifier only. Only supported if vllm_batched is True",
     )
+
     parser.add_argument(
         "--use_alpha",
         action="store_true",
         help="whether to use alphabetical identifers instead of numerical. Recommended when use_logits is True",
-    )
-    infer_backend_group.add_argument(
-        "--sglang_batched",
-        action="store_true",
-        help="whether to run the model in batches using sglang backend",
->>>>>>> 5f31fe1a
     )
     args = parser.parse_args()
     main(args)