--- conflicted
+++ resolved
@@ -37,11 +37,8 @@
     window_size = args.window_size
     system_message = args.system_message
     vllm_batched = args.vllm_batched
-<<<<<<< HEAD
-=======
     batch_size = args.batch_size
     reorder_policy = args.reorder_policy
->>>>>>> bb0ad2ba
 
     _ = retrieve_and_rerank(
         model_path=model_path,
@@ -65,11 +62,8 @@
         window_size=window_size,
         system_message=system_message,
         vllm_batched=vllm_batched,
-<<<<<<< HEAD
-=======
         batch_size=batch_size,
         reorder_policy=reorder_policy,
->>>>>>> bb0ad2ba
     )
 
 
@@ -164,7 +158,6 @@
     parser.add_argument(
         "--window_size",
         type=int,
-<<<<<<< HEAD
         help="window size for the sliding window approach",
     )
     parser.add_argument(
@@ -172,10 +165,8 @@
         type=int,
         default=10,
         help="step size for the sliding window approach",
-=======
         default=20,
         help="window size for the LLM",
->>>>>>> bb0ad2ba
     )
     parser.add_argument(
         "--system_message",
@@ -188,8 +179,6 @@
         action="store_true",
         help="whether to run the model in batches",
     )
-<<<<<<< HEAD
-=======
     parser.add_argument(
         "--batch_size",
         default=-1,
@@ -202,6 +191,5 @@
         help="policy in reordering. defaultly to be sliding window",
         type=str,
     )
->>>>>>> bb0ad2ba
     args = parser.parse_args()
     main(args)