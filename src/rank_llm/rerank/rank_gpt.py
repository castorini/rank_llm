--- conflicted
+++ resolved
@@ -228,11 +228,6 @@
 
     def run_llm_batched(self):
         pass
-<<<<<<< HEAD
-
-=======
-    
->>>>>>> a84e42f2
     def create_prompt(
         self, result: Result, rank_start: int, rank_end: int
     ) -> Tuple[List[Dict[str, str]], int]:
