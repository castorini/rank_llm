--- conflicted
+++ resolved
@@ -1,24 +1,14 @@
 import logging
 
-<<<<<<< HEAD
 logging.basicConfig(
     level=logging.INFO, format="%(asctime)s - %(levelname)s - %(message)s"
 )
 logger = logging.getLogger(__name__)
 
-import json
-import os
-import random
-from concurrent.futures import ThreadPoolExecutor
-=======
-logging.basicConfig(level=logging.INFO, format='%(asctime)s - %(levelname)s - %(message)s')
-logger = logging.getLogger(__name__)
-
 import os
 import json
 from concurrent.futures import ThreadPoolExecutor, as_completed
 import random
->>>>>>> a84e42f2
 from typing import Dict, List, Optional, Tuple
 
 from tqdm import tqdm
@@ -51,11 +41,8 @@
         variable_passages: bool = False,
         window_size: int = 20,
         system_message: str = None,
-<<<<<<< HEAD
         vllm_batched: bool = False,
-=======
         batched: bool = False,
->>>>>>> a84e42f2
     ) -> None:
         """
          Creates instance of the RankListwiseOSLLM class, an extension of RankLLM designed for performing listwise ranking of passages using
@@ -96,7 +83,6 @@
                 f"Unsupported prompt mode: {prompt_mode}. The only prompt mode currently supported is a slight variation of {PromptMode.RANK_GPT} prompt."
             )
         # ToDo: Make repetition_penalty configurable
-<<<<<<< HEAD
         if vllm_batched and LLM is None:
             raise ImportError(
                 "Please install rank-llm with `pip install rank-llm[vllm]` to use batch inference."
@@ -105,7 +91,6 @@
             self._llm = LLM(
                 model, download_dir=os.getenv("HF_HOME"), enforce_eager=False
             )
-=======
         if batched and LLM is None:
             raise ImportError(
                 "Please install rank-llm with `pip install rank-llm[vllm]` to use batch inference."
@@ -113,18 +98,14 @@
         elif batched:
             self._llm = LLM(model, download_dir=os.getenv("HF_HOME"),
                             enforce_eager=False)
->>>>>>> a84e42f2
             self._tokenizer = self._llm.get_tokenizer()
         else:
             self._llm, self._tokenizer = load_model(
                 model, device=device, num_gpus=num_gpus
             )
-<<<<<<< HEAD
         self._vllm_batched = vllm_batched
         self._name = name
-=======
         self._batched = batched
->>>>>>> a84e42f2
         self._variable_passages = variable_passages
         self._window_size = window_size
         self._system_message = system_message
@@ -259,44 +240,27 @@
         return prompt, self.get_num_tokens(prompt)
 
     def create_prompt_batched(
-<<<<<<< HEAD
         self,
         results: List[Result],
         rank_start: int,
         rank_end: int,
         batch_size: int = 32,
-=======
-        self, results: List[Result], rank_start: int, rank_end: int,
-        batch_size: int = 32
->>>>>>> a84e42f2
     ) -> List[Tuple[str, int]]:
         def chunks(lst, n):
             """Yield successive n-sized chunks from lst."""
             for i in range(0, len(lst), n):
-<<<<<<< HEAD
                 yield lst[i : i + n]
-=======
-                yield lst[i:i + n]
->>>>>>> a84e42f2
 
         all_completed_prompts = []
 
         with ThreadPoolExecutor() as executor:
             for batch in tqdm(chunks(results, batch_size), desc="Processing batches"):
-<<<<<<< HEAD
                 completed_prompts = list(
                     executor.map(
                         lambda result: self.create_prompt(result, rank_start, rank_end),
                         batch,
                     )
                 )
-=======
-                futures = [
-                    executor.submit(self.create_prompt, result, rank_start, rank_end)
-                    for result in batch
-                ]
-                completed_prompts = [future.result() for future in as_completed(futures)]
->>>>>>> a84e42f2
                 all_completed_prompts.extend(completed_prompts)
         return all_completed_prompts
 
