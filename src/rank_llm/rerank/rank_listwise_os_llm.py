import logging

logging.basicConfig(level=logging.INFO, format='%(asctime)s - %(levelname)s - %(message)s')
logger = logging.getLogger(__name__)

import os
import json
from concurrent.futures import ThreadPoolExecutor, as_completed
import random
from typing import Dict, List, Optional, Tuple

from tqdm import tqdm
import torch
from fastchat.model import get_conversation_template, load_model
from ftfy import fix_text
from transformers.generation import GenerationConfig

try:
    from vllm import LLM, SamplingParams
except:
    LLM = None
    SamplingParams = None

from rank_llm.data import Result
from rank_llm.rerank.rankllm import PromptMode, RankLLM


class RankListwiseOSLLM(RankLLM):
    def __init__(
        self,
        model: str,
        context_size: int = 4096,
        prompt_mode: PromptMode = PromptMode.RANK_GPT,
        num_few_shot_examples: int = 0,
        device: str = "cuda",
        num_gpus: int = 1,
        variable_passages: bool = False,
        window_size: int = 20,
        system_message: str = None,
        batched: bool = False,
    ) -> None:
        """
         Creates instance of the RankListwiseOSLLM class, an extension of RankLLM designed for performing listwise ranking of passages using
         a specified language model. Advanced configurations are supported such as GPU acceleration, variable passage
         handling, and custom system messages for generating prompts.

         Parameters:
         - model (str): Identifier for the language model to be used for ranking tasks.
         - context_size (int, optional): Maximum number of tokens that can be handled in a single prompt. Defaults to 4096.
        - prompt_mode (PromptMode, optional): Specifies the mode of prompt generation, with the default set to RANK_GPT,
         indicating that this class is designed primarily for listwise ranking tasks following the RANK_GPT methodology.
         - num_few_shot_examples (int, optional): Number of few-shot learning examples to include in the prompt, allowing for
         the integration of example-based learning to improve model performance. Defaults to 0, indicating no few-shot examples
         by default.
         - device (str, optional): Specifies the device for model computation ('cuda' for GPU or 'cpu'). Defaults to 'cuda'.
         - num_gpus (int, optional): Number of GPUs to use for model loading and inference. Defaults to 1.
         - variable_passages (bool, optional): Indicates whether the number of passages to rank can vary. Defaults to False.
         - window_size (int, optional): The window size for handling text inputs. Defaults to 20.
         - system_message (Optional[str], optional): Custom system message to be included in the prompt for additional
         instructions or context. Defaults to None.

         Raises:
         - AssertionError: If CUDA is specified as the device but is not available on the system.
         - ValueError: If an unsupported prompt mode is provided.

         Note:
         - This class is operates given scenarios where listwise ranking is required, with support for dynamic
         passage handling and customization of prompts through system messages and few-shot examples.
         - GPU acceleration is supported and recommended for faster computations.
        """
        super().__init__(model, context_size, prompt_mode, num_few_shot_examples)
        self._device = device
        if self._device == "cuda":
            assert torch.cuda.is_available()
        if prompt_mode != PromptMode.RANK_GPT:
            raise ValueError(
                f"Unsupported prompt mode: {prompt_mode}. The only prompt mode currently supported is a slight variation of {PromptMode.RANK_GPT} prompt."
            )
        # ToDo: Make repetition_penalty configurable
<<<<<<< HEAD
        if batched:
            self._llm = LLM(model, download_dir=os.getenv("HF_HOME"),
                            enforce_eager=False, tensor_parallel_size=4)
=======
        if batched and LLM is None:
            raise ImportError(
                "Please install rank-llm with `pip install rank-llm[vllm]` to use batch inference."
            )
        elif batched:
            self._llm = LLM(model, download_dir=os.getenv("HF_HOME"))
>>>>>>> 8de9483c
            self._tokenizer = self._llm.get_tokenizer()
        else:
            self._llm, self._tokenizer = load_model(
                model, device=device, num_gpus=num_gpus
            )
        self._batched = batched
        self._variable_passages = variable_passages
        self._window_size = window_size
        self._system_message = system_message
        self._output_token_estimate = None
        if num_few_shot_examples > 0:
            with open("data/output_v2_aug_filtered.jsonl", "r") as json_file:
                self._examples = list(json_file)[1:-1]

    def run_llm_batched(
        self,
        prompts: List[str | List[Dict[str, str]]],
        current_window_size: Optional[int] = None,
    ) -> List[Tuple[str, int]]:
        if SamplingParams is None:
            raise ImportError(
                "Please install rank-llm with `pip install rank-llm[vllm]` to use batch inference."
            )
<<<<<<< HEAD
        logger.info(f"VLLM Generating!")
=======
        sampling_params = SamplingParams(
            temperature=0.0,
            max_tokens=self.num_output_tokens(current_window_size),
            min_tokens=self.num_output_tokens(current_window_size),
        )
>>>>>>> 8de9483c
        outputs = self._llm.generate(prompts, sampling_params)
        return [
            (output.outputs[0].text, len(output.outputs[0].token_ids))
            for output in outputs
        ]

    def run_llm(
        self, prompt: str, current_window_size: Optional[int] = None
    ) -> Tuple[str, int]:
        if current_window_size is None:
            current_window_size = self._window_size
        inputs = self._tokenizer([prompt])
        inputs = {k: torch.tensor(v).to(self._device) for k, v in inputs.items()}
        gen_cfg = GenerationConfig.from_model_config(self._llm.config)
        gen_cfg.max_new_tokens = self.num_output_tokens(current_window_size)
        gen_cfg.min_new_tokens = self.num_output_tokens(current_window_size)
        # gen_cfg.temperature = 0
        gen_cfg.do_sample = False
        output_ids = self._llm.generate(**inputs, generation_config=gen_cfg)

        if self._llm.config.is_encoder_decoder:
            output_ids = output_ids[0]
        else:
            output_ids = output_ids[0][len(inputs["input_ids"][0]) :]
        outputs = self._tokenizer.decode(
            output_ids, skip_special_tokens=True, spaces_between_special_tokens=False
        )
        return outputs, output_ids.size(0)

    def num_output_tokens(self, current_window_size: Optional[int] = None) -> int:
        if current_window_size is None:
            current_window_size = self._window_size
        if self._output_token_estimate and self._window_size == current_window_size:
            return self._output_token_estimate
        else:
            _output_token_estimate = (
                len(
                    self._tokenizer.encode(
                        " > ".join([f"[{i+1}]" for i in range(current_window_size)])
                    )
                )
                - 1
            )
            if (
                self._output_token_estimate is None
                and self._window_size == current_window_size
            ):
                self._output_token_estimate = _output_token_estimate
            return _output_token_estimate

    def _add_prefix_prompt(self, query: str, num: int) -> str:
        return f"I will provide you with {num} passages, each indicated by a numerical identifier []. Rank the passages based on their relevance to the search query: {query}.\n"

    def _add_post_prompt(self, query: str, num: int) -> str:
        example_ordering = "[2] > [1]" if self._variable_passages else "[4] > [2]"
        return f"Search Query: {query}.\nRank the {num} passages above based on their relevance to the search query. All the passages should be included and listed using identifiers, in descending order of relevance. The output format should be [] > [], e.g., {example_ordering}, Only respond with the ranking results, do not say any word or explain."

    def _add_few_shot_examples(self, conv):
        for _ in range(self._num_few_shot_examples):
            ex = random.choice(self._examples)
            obj = json.loads(ex)
            prompt = obj["conversations"][0]["value"]
            response = obj["conversations"][1]["value"]
            conv.append_message(conv.roles[0], prompt)
            conv.append_message(conv.roles[1], response)
        return conv

    def create_prompt(
        self, result: Result, rank_start: int, rank_end: int
    ) -> Tuple[str, int]:
        query = result.query.text
        num = len(result.candidates[rank_start:rank_end])
        max_length = 300 * (20 / (rank_end - rank_start))
        while True:
            conv = get_conversation_template(self._model)
            if self._system_message:
                conv.set_system_message(self._system_message)
            conv = self._add_few_shot_examples(conv)
            prefix = self._add_prefix_prompt(query, num)
            rank = 0
            input_context = f"{prefix}\n"
            for cand in result.candidates[rank_start:rank_end]:
                rank += 1
                # For Japanese should cut by character: content = content[:int(max_length)]
                content = self.covert_doc_to_prompt_content(cand.doc, max_length)
                input_context += f"[{rank}] {self._replace_number(content)}\n"

            input_context += self._add_post_prompt(query, num)
            conv.append_message(conv.roles[0], input_context)
            conv.append_message(conv.roles[1], None)
            prompt = conv.get_prompt()
            prompt = fix_text(prompt)
            num_tokens = self.get_num_tokens(prompt)
            if num_tokens <= self.max_tokens() - self.num_output_tokens(
                rank_end - rank_start
            ):
                break
            else:
                max_length -= max(
                    1,
                    (
                        num_tokens
                        - self.max_tokens()
                        + self.num_output_tokens(rank_end - rank_start)
                    )
                    // ((rank_end - rank_start) * 4),
                )
        return prompt, self.get_num_tokens(prompt)

    def create_prompt_batched(
        self, results: List[Result], rank_start: int, rank_end: int,
        batch_size: int = 32
    ) -> List[Tuple[str, int]]:
        def chunks(lst, n):
            """Yield successive n-sized chunks from lst."""
            for i in range(0, len(lst), n):
                yield lst[i:i + n]

        all_completed_prompts = []

        with ThreadPoolExecutor() as executor:
            for batch in tqdm(chunks(results, batch_size), desc="Processing batches"):
                futures = [
                    executor.submit(self.create_prompt, result, rank_start, rank_end)
                    for result in batch
                ]
                completed_prompts = [future.result() for future in as_completed(futures)]
                all_completed_prompts.extend(completed_prompts)
        return all_completed_prompts

    def get_num_tokens(self, prompt: str) -> int:
        return len(self._tokenizer.encode(prompt))

    def cost_per_1k_token(self, input_token: bool) -> float:
        return 0<|MERGE_RESOLUTION|>--- conflicted
+++ resolved
@@ -77,18 +77,13 @@
                 f"Unsupported prompt mode: {prompt_mode}. The only prompt mode currently supported is a slight variation of {PromptMode.RANK_GPT} prompt."
             )
         # ToDo: Make repetition_penalty configurable
-<<<<<<< HEAD
-        if batched:
-            self._llm = LLM(model, download_dir=os.getenv("HF_HOME"),
-                            enforce_eager=False, tensor_parallel_size=4)
-=======
         if batched and LLM is None:
             raise ImportError(
                 "Please install rank-llm with `pip install rank-llm[vllm]` to use batch inference."
             )
         elif batched:
-            self._llm = LLM(model, download_dir=os.getenv("HF_HOME"))
->>>>>>> 8de9483c
+            self._llm = LLM(model, download_dir=os.getenv("HF_HOME"),
+                            enforce_eager=False, tensor_parallel_size=4)
             self._tokenizer = self._llm.get_tokenizer()
         else:
             self._llm, self._tokenizer = load_model(
@@ -112,15 +107,12 @@
             raise ImportError(
                 "Please install rank-llm with `pip install rank-llm[vllm]` to use batch inference."
             )
-<<<<<<< HEAD
         logger.info(f"VLLM Generating!")
-=======
         sampling_params = SamplingParams(
             temperature=0.0,
             max_tokens=self.num_output_tokens(current_window_size),
             min_tokens=self.num_output_tokens(current_window_size),
         )
->>>>>>> 8de9483c
         outputs = self._llm.generate(prompts, sampling_params)
         return [
             (output.outputs[0].text, len(output.outputs[0].token_ids))
