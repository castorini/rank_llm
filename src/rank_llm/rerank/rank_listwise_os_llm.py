--- conflicted
+++ resolved
@@ -17,15 +17,12 @@
 from tqdm import tqdm
 from transformers.generation import GenerationConfig
 
-<<<<<<< HEAD
-=======
 try:
     from vllm import LLM, SamplingParams
 except:
     LLM = None
     SamplingParams = None
 
->>>>>>> 851471f0
 from rank_llm.data import Result
 from rank_llm.rerank.rankllm import PromptMode, RankLLM
 
@@ -84,10 +81,6 @@
                 f"Unsupported prompt mode: {prompt_mode}. The only prompt mode currently supported is a slight variation of {PromptMode.RANK_GPT} prompt."
             )
         # ToDo: Make repetition_penalty configurable
-<<<<<<< HEAD
-        self._llm, self._tokenizer = load_model(model, device=device, num_gpus=num_gpus)
-        self._name = name
-=======
         if vllm_batched and LLM is None:
             raise ImportError(
                 "Please install rank-llm with `pip install rank-llm[vllm]` to use batch inference."
@@ -102,7 +95,6 @@
                 model, device=device, num_gpus=num_gpus
             )
         self._vllm_batched = vllm_batched
->>>>>>> 851471f0
         self._variable_passages = variable_passages
         self._window_size = window_size
         self._system_message = system_message
