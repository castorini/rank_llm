--- conflicted
+++ resolved
@@ -56,18 +56,9 @@
                 fmt_values = {"query": example_query, "doc_content": example_doc}
                 fewshot_text = self._format_template("body", fmt_values=fmt_values)
 
-<<<<<<< HEAD
-                if "Relevant" in fewshot_text:
-                    keyword = "Relevant"
-                elif "Relevance" in fewshot_text:
-                    keyword = "Relevance"
-                else:
-                    keyword = "Relevant"
-=======
                 keyword = "Relevant"
                 if "Relevance" in fewshot_text:
                     keyword = "Relevance"
->>>>>>> e26abaca
 
                 if keyword in fewshot_text:
                     pos = fewshot_text.rfind(keyword)
