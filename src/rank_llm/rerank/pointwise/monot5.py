import logging
import math
from typing import List, Tuple

from transformers import T5ForConditionalGeneration, T5Tokenizer
from transformers.generation import GenerationConfig

from rank_llm.data import Result
from rank_llm.rerank.pointwise.pointwise_rankllm import PointwiseRankLLM

try:
    from vllm import SamplingParams
except:
    LLM = None
    SamplingParams = None
logger = logging.getLogger(__name__)


class MonoT5(PointwiseRankLLM):
    def __init__(
        self,
        model: str,
        prompt_mode: str = "monot5",
        context_size: int = 512,
        device: str = "cuda",
<<<<<<< HEAD
        batch_size: int = 32
    ):
        super().__init__(model=model, context_size=context_size, prompt_mode=prompt_mode, device=device, batch_size=batch_size)
=======
    ):
        super().__init__(
            model=model,
            context_size=context_size,
            prompt_mode=prompt_mode,
            device=device,
        )
>>>>>>> 84908738
        self._tokenizer = T5Tokenizer.from_pretrained(model)
        self._llm = T5ForConditionalGeneration.from_pretrained(model).to(self._device)
        self._context_size = context_size

    def run_llm_batched(
        self,
        prompts: List[str],
        batch_size: int
    ) -> Tuple[List[str], List[int], List[float]]:
        gen_cfg = GenerationConfig.from_model_config(self._llm.config)
        gen_cfg.max_new_tokens = self.num_output_tokens()
        gen_cfg.min_new_tokens = self.num_output_tokens()
        gen_cfg.output_scores = True
        gen_cfg.return_dict_in_generate = True
        gen_cfg.do_sample = False

<<<<<<< HEAD
        all_outputs = []
        all_output_token_counts = []
        all_scores = []

        for i in range(0, len(prompts), batch_size):
            batch_prompts = prompts[i:i+batch_size]

            token_prompts = self._tokenizer(
                batch_prompts,
                padding=True,
                truncation=True,
                return_tensors='pt' 
            ).to(self._device)

            token_prompts = token_prompts['input_ids']
=======
        token_prompts = self._tokenizer(
            prompts, padding=True, truncation=True, return_tensors="pt"
        ).to(self._device)

        token_prompts = token_prompts["input_ids"]
>>>>>>> 84908738

            batch_outputs = self._llm.generate(token_prompts, generation_config=gen_cfg)

            batch_output_ids = batch_outputs.sequences
            batch_logits = batch_outputs.scores

<<<<<<< HEAD
            batch_outputs = [ 
                self._tokenizer.decode(
                    single_token_sequence, skip_special_tokens=True, spaces_between_special_tokens=False
                ) 
                for single_token_sequence in batch_output_ids
            ]
=======
        outputs = [
            self._tokenizer.decode(
                single_token_sequence,
                skip_special_tokens=True,
                spaces_between_special_tokens=False,
            )
            for single_token_sequence in output_ids
        ]
>>>>>>> 84908738

            for logit_tensor in batch_logits[0]:
                truth_logit = logit_tensor[1176]
                false_logit = logit_tensor[6136]
                score = math.exp(truth_logit) / (math.exp(truth_logit) + math.exp(false_logit))
                all_scores.append(score)
                all_output_token_counts.append(self.num_output_tokens)

<<<<<<< HEAD
            all_outputs.extend(batch_outputs)

        return all_outputs, all_output_token_counts, all_scores
        
    def run_llm(
        self, prompt: str
    ) -> Tuple[str, int, float]:
        
=======
        for logit_tensor in logits[0]:
            truth_logit = logit_tensor[1176]
            false_logit = logit_tensor[6136]
            score = math.exp(truth_logit) / (
                math.exp(truth_logit) + math.exp(false_logit)
            )
            scores.append(score)
            output_token_counts.append(self.num_output_tokens)

        return outputs, output_token_counts, scores

    def run_llm(self, prompt: str) -> Tuple[str, int, float]:
>>>>>>> 84908738
        gen_cfg = GenerationConfig.from_model_config(self._llm.config)
        gen_cfg.max_new_tokens = self.num_output_tokens()
        gen_cfg.min_new_tokens = self.num_output_tokens()
        gen_cfg.output_scores = True
        gen_cfg.return_dict_in_generate = True
        gen_cfg.do_sample = False

        token_prompt = self._tokenizer.encode(prompt, return_tensors="pt").to(
            self._device
        )
        output = self._llm.generate(token_prompt, generation_config=gen_cfg)
        output_ids = output.sequences
        logits = output.scores

        if self._llm.config.is_encoder_decoder:
            output_ids = output_ids[0]
            output_ids = output_ids[1:]

        outputs = self._tokenizer.decode(
            output_ids, skip_special_tokens=True, spaces_between_special_tokens=False
        )
        truth_logit = logits[0][0][1176]
        false_logit = logits[0][0][6136]
        score = math.exp(truth_logit) / (math.exp(truth_logit) + math.exp(false_logit))

        return outputs, output_ids.size(0), score

    def num_output_tokens(self) -> int:
        return 1

    def create_prompt(self, result: Result, index: int) -> Tuple[str, int]:
        query = result.query.text
<<<<<<< HEAD
        input = (
            f"Query: {query} Document: {self.convert_doc_to_prompt_content(result.candidates[index].doc, max_length=self._context_size)}"
        )
=======
        input = f"Query: {query} Document: {result.candidates[index].doc['contents']}"
>>>>>>> 84908738
        prompt = (
            self._tokenizer.decode(
                self._tokenizer.encode(input)[: (self._context_size - 32)]
            )[:-4]
            + " Relevant: "
        )
        prompt = prompt.replace("<unk>", "")

        return prompt, self.get_num_tokens(prompt)

    def get_num_tokens(self, prompt: str) -> int:
        return len(self._tokenizer.encode(prompt))

    def cost_per_1k_token(self, input_token: bool) -> float:
        return 0<|MERGE_RESOLUTION|>--- conflicted
+++ resolved
@@ -23,19 +23,17 @@
         prompt_mode: str = "monot5",
         context_size: int = 512,
         device: str = "cuda",
-<<<<<<< HEAD
         batch_size: int = 32
-    ):
-        super().__init__(model=model, context_size=context_size, prompt_mode=prompt_mode, device=device, batch_size=batch_size)
-=======
+        device: str = "cuda",
     ):
         super().__init__(
-            model=model,
-            context_size=context_size,
-            prompt_mode=prompt_mode,
-            device=device,
+            model=model, 
+            context_size=context_size, 
+            prompt_mode=prompt_mode, 
+            device=device, 
+            batch_size=batch_size
         )
->>>>>>> 84908738
+        
         self._tokenizer = T5Tokenizer.from_pretrained(model)
         self._llm = T5ForConditionalGeneration.from_pretrained(model).to(self._device)
         self._context_size = context_size
@@ -52,7 +50,6 @@
         gen_cfg.return_dict_in_generate = True
         gen_cfg.do_sample = False
 
-<<<<<<< HEAD
         all_outputs = []
         all_output_token_counts = []
         all_scores = []
@@ -66,38 +63,25 @@
                 truncation=True,
                 return_tensors='pt' 
             ).to(self._device)
-
-            token_prompts = token_prompts['input_ids']
-=======
         token_prompts = self._tokenizer(
             prompts, padding=True, truncation=True, return_tensors="pt"
         ).to(self._device)
 
-        token_prompts = token_prompts["input_ids"]
->>>>>>> 84908738
+            token_prompts = token_prompts["input_ids"]
 
             batch_outputs = self._llm.generate(token_prompts, generation_config=gen_cfg)
 
             batch_output_ids = batch_outputs.sequences
             batch_logits = batch_outputs.scores
 
-<<<<<<< HEAD
-            batch_outputs = [ 
+            batch_outputs = [
                 self._tokenizer.decode(
-                    single_token_sequence, skip_special_tokens=True, spaces_between_special_tokens=False
-                ) 
+                    single_token_sequence,
+                skip_special_tokens=True,
+                spaces_between_special_tokens=False,
+                )
                 for single_token_sequence in batch_output_ids
             ]
-=======
-        outputs = [
-            self._tokenizer.decode(
-                single_token_sequence,
-                skip_special_tokens=True,
-                spaces_between_special_tokens=False,
-            )
-            for single_token_sequence in output_ids
-        ]
->>>>>>> 84908738
 
             for logit_tensor in batch_logits[0]:
                 truth_logit = logit_tensor[1176]
@@ -106,29 +90,11 @@
                 all_scores.append(score)
                 all_output_token_counts.append(self.num_output_tokens)
 
-<<<<<<< HEAD
             all_outputs.extend(batch_outputs)
 
         return all_outputs, all_output_token_counts, all_scores
-        
-    def run_llm(
-        self, prompt: str
-    ) -> Tuple[str, int, float]:
-        
-=======
-        for logit_tensor in logits[0]:
-            truth_logit = logit_tensor[1176]
-            false_logit = logit_tensor[6136]
-            score = math.exp(truth_logit) / (
-                math.exp(truth_logit) + math.exp(false_logit)
-            )
-            scores.append(score)
-            output_token_counts.append(self.num_output_tokens)
-
-        return outputs, output_token_counts, scores
 
     def run_llm(self, prompt: str) -> Tuple[str, int, float]:
->>>>>>> 84908738
         gen_cfg = GenerationConfig.from_model_config(self._llm.config)
         gen_cfg.max_new_tokens = self.num_output_tokens()
         gen_cfg.min_new_tokens = self.num_output_tokens()
@@ -161,13 +127,7 @@
 
     def create_prompt(self, result: Result, index: int) -> Tuple[str, int]:
         query = result.query.text
-<<<<<<< HEAD
-        input = (
-            f"Query: {query} Document: {self.convert_doc_to_prompt_content(result.candidates[index].doc, max_length=self._context_size)}"
-        )
-=======
-        input = f"Query: {query} Document: {result.candidates[index].doc['contents']}"
->>>>>>> 84908738
+        input = f"Query: {query} Document: {self.convert_doc_to_prompt_content(result.candidates[index].doc, max_length=self._context_size)}"
         prompt = (
             self._tokenizer.decode(
                 self._tokenizer.encode(input)[: (self._context_size - 32)]
