--- conflicted
+++ resolved
@@ -154,23 +154,14 @@
         self,
         num_examples: int = 0,
         examples: List[Dict[str, List[Dict[str, str]]]] = [],
-<<<<<<< HEAD
-        **kwargs: Any,
-    ) -> List[Dict[str, str]] | str:
-=======
     ) -> List[Dict[str, str]]:
->>>>>>> ef733791
         """
         Generates a few-shot prompt based on the provided examples.
         Args:
             num_examples (int): Number of examples to include in the few-shot prompt
             examples (List[Dict[str, List[Dict[str, str]]]]): List of example conversations
         Returns:
-<<<<<<< HEAD
-            A formatted few-shot prompt as a string or list of messages
-=======
             A list of messages
->>>>>>> ef733791
         """
         pass
 
