<<<<<<< HEAD
import re
=======
>>>>>>> ef733791
from typing import Any, Dict, List

from transformers import T5Tokenizer

from rank_llm.data import Result, TemplateSectionConfig
from rank_llm.rerank.inference_handler import BaseInferenceHandler


class PairwiseInferenceHandler(BaseInferenceHandler):
    def __init__(self, template: Dict[str, str]):
        super().__init__(template)

    def _validate_template(self, template: Dict[str, str], strict: bool = False):
        TEMPLATE_SECTIONS: Dict[str, TemplateSectionConfig] = {
            "body": TemplateSectionConfig(
                required=True,
                required_placeholders={"query", "doc1", "doc2"},
                allowed_placeholders=set(),
            ),
        }

        # Validate the method value
        if template["method"] != "pairwise":
            raise ValueError(
                f'Incorrect method type, expected "pairwise", got {template["method"]}'
            )

        self._general_validation(
            template=template, template_section=TEMPLATE_SECTIONS, strict=strict
        )

    # TODO (issue #273): May need to add prefix/suffix generation function later

    def _generate_fewshot_prompt(
        self,
        num_examples: int = 0,
        examples: List[Dict[str, List[Dict[str, str]]]] = [],
        **kwargs: Any,
<<<<<<< HEAD
    ) -> str:
        text_examples = []
        pattern = re.compile(
            r"Query: (?P<query>.+?) Document0: (?P<doc0>.+?) Document1: (?P<doc1>.+)$"
        )

        for ex in examples[: min(num_examples, len(examples))]:
            try:
                # assume each value for conversation contain 2 values (user query + docs, asssistant response)
                user_msg = ex["conversations"][0]["value"]

                match = pattern.match(user_msg)
                if not match:
                    continue

                example_query = match.group("query").strip()
                example_doc0 = match.group("doc0").strip()
                example_doc1 = match.group("doc1").strip()
                example_relevance = ex["conversations"][1]["value"].strip()

                fmt_values = {
                    "query": example_query,
                    "doc1": example_doc0,
                    "doc2": example_doc1,
                }
                fewshot_text = self._format_template(
                    template_key="body", fmt_values=fmt_values
                )

                if "Relevant" in fewshot_text:
                    keyword = "Relevant"
                elif "Relevance" in fewshot_text:
                    keyword = "Relevance"
                else:
                    keyword = "Relevant"

                if keyword in fewshot_text:
                    pos = fewshot_text.rfind(keyword)
                    fewshot_text = (
                        fewshot_text[: pos + len(keyword)]
                        + f": {example_relevance}"
                        + fewshot_text[pos + len(keyword) :]
                    )
                else:
                    fewshot_text += f" {keyword}: {example_relevance}"

                text_examples.append(fewshot_text.strip())
            except (KeyError, IndexError):
                continue

        return "\n".join(text_examples) + "\n\n" if text_examples else ""
=======
    ) -> List[Dict[str, str]]:
        pass
>>>>>>> ef733791

    def _generate_body(
        self,
        result: Result,
        index1: int,
        index2: int,
        single_doc_max_token: int,
        tokenizer: T5Tokenizer,
    ) -> str:
        doc1_raw = self._convert_doc_to_prompt_content(
            result.candidates[index1].doc, max_length=single_doc_max_token
        )
        doc2_raw = self._convert_doc_to_prompt_content(
            result.candidates[index2].doc, max_length=single_doc_max_token
        )

        doc1_tokens = tokenizer.encode(
            doc1_raw, truncation=True, max_length=single_doc_max_token
        )
        doc2_tokens = tokenizer.encode(
            doc2_raw, truncation=True, max_length=single_doc_max_token
        )

        query = self._replace_number(result.query.text)
        doc1 = tokenizer.decode(doc1_tokens, skip_special_tokens=True)
        doc2 = tokenizer.decode(doc2_tokens, skip_special_tokens=True)

        fmt_values = {"query": query, "doc1": doc1, "doc2": doc2}
        body_text = self._format_template(template_key="body", fmt_values=fmt_values)

        return body_text

    def generate_prompt(self, result: Result, **kwargs: Any) -> str:
        try:
            index1 = kwargs["index1"]
            index2 = kwargs["index2"]
            max_token = kwargs["max_token"]
            tokenizer = kwargs["tokenizer"]
            num_fewshot_examples = kwargs.get("num_fewshot_examples", 0)
            fewshot_examples = kwargs.get("fewshot_examples", [])
        except KeyError as e:
            raise ValueError(f"Missing required parameter: {e}")

        single_doc_max_token = max_token // 2

        prompt = ""
        if num_fewshot_examples > 0 and fewshot_examples:
            prompt = self._generate_fewshot_prompt(
                num_examples=num_fewshot_examples,
                examples=fewshot_examples,
            )
        prompt += self._generate_body(
            result=result,
            index1=index1,
            index2=index2,
            single_doc_max_token=single_doc_max_token,
            tokenizer=tokenizer,
        )
        return prompt.replace("<unk>", "")<|MERGE_RESOLUTION|>--- conflicted
+++ resolved
@@ -1,7 +1,4 @@
-<<<<<<< HEAD
 import re
-=======
->>>>>>> ef733791
 from typing import Any, Dict, List
 
 from transformers import T5Tokenizer
@@ -39,8 +36,6 @@
         self,
         num_examples: int = 0,
         examples: List[Dict[str, List[Dict[str, str]]]] = [],
-        **kwargs: Any,
-<<<<<<< HEAD
     ) -> str:
         text_examples = []
         pattern = re.compile(
@@ -92,10 +87,6 @@
                 continue
 
         return "\n".join(text_examples) + "\n\n" if text_examples else ""
-=======
-    ) -> List[Dict[str, str]]:
-        pass
->>>>>>> ef733791
 
     def _generate_body(
         self,
