--- conflicted
+++ resolved
@@ -41,18 +41,14 @@
             rank_end (int, optional): The end rank for processing. Defaults to 100.
             shuffle_candidates (bool, optional): Whether to shuffle candidates before reranking. Defaults to False.
             logging (bool, optional): Enables logging of the reranking process. Defaults to False.
-<<<<<<< HEAD
             sglang_batched (bool, optional): Whether to use SGLang batched processing. Defaults to False.
             populate_exec_summary (bool, optional): Whether to populate the exec summary. Defaults to False.
             batched (bool, optional): Whether to use batched processing. Defaults to False.
-
-=======
             **kwargs: Additional keyword arguments including:
                 populate_invocations_history (bool): Whether to populate the history of inference invocations. Defaults to False.
                 window_size (int): The size of the sliding window for listwise reranking, defualts to 20.
                 step (int): The size of the step/stride of the sliding window for listwise rernaking, defaults to 10.
                 top_k_retrieve (int): The number of retrieved candidates, when set it is used to cap rank_end and window_size.
->>>>>>> aed660eb
         Returns:
             List[Result]: A list containing the reranked candidates.
         """
@@ -107,12 +103,8 @@
         top_k_candidates: int = 100,
         dataset_name: str = None,
         rerank_results_dirname: str = "rerank_results",
-<<<<<<< HEAD
         ranking_execution_summary_dirname: str = "ranking_execution_summary",
-=======
         inference_invocations_history_dirname: str = "inference_invocations_history",
-        vllm_batched: bool = False,
->>>>>>> aed660eb
         sglang_batched: bool = False,
         tensorrt_batched: bool = False,
         **kwargs,
@@ -152,17 +144,14 @@
         if pass_ct is not None:
             name += f"_pass_{pass_ct}"
 
-        # Add vllm or sglang to rerank result file name if they are used
+        # Add vllm or sglang or tensorrt to rerank result file name if they are used
         if sglang_batched:
             name += "_sglang"
-<<<<<<< HEAD
+        elif tensorrt_batched:
+            name += "_tensorrt"
         else:
             # VLLM is the fallback right now
             name += "_vllm"
-=======
-        if tensorrt_batched:
-            name += "_tensorrt"
->>>>>>> aed660eb
 
         # write rerank results
         writer = DataWriter(results)
@@ -476,14 +465,6 @@
             )
 
             print(f"Completed loading {model_path}")
-<<<<<<< HEAD
-=======
-        elif model_path in ["unspecified", "rank_random", "rank_identity"]:
-            # NULL reranker
-            model_coordinator = None
-        else:
-            raise ValueError(f"Unsupported model: {model_path}")
->>>>>>> aed660eb
 
         if model_coordinator is None and model_path not in [
             "unspecified",
