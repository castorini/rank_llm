--- conflicted
+++ resolved
@@ -1,187 +1,185 @@
-from datetime import datetime
-from pathlib import Path
-from typing import List
-
-from tqdm import tqdm
-
-from rank_llm.rerank.rankllm import RankLLM
-from rank_llm.data import Request, Result, DataWriter
-
-
-class Reranker:
-    def __init__(self, agent: RankLLM) -> None:
-        self._agent = agent
-
-    def rerank_batch(
-        self,
-        requests: List[Request],
-        rank_start: int = 0,
-        rank_end: int = 100,
-        window_size: int = 20,
-        step: int = 10,
-        shuffle_candidates: bool = False,
-        logging: bool = False,
-<<<<<<< HEAD
-        batched: bool = False,
-=======
-        populate_exec_summary: bool = True,
->>>>>>> 7db69439
-    ) -> List[Result]:
-        """
-        Reranks a list of requests using the RankLLM agent.
-
-        This function applies a sliding window algorithm to rerank the results.
-        Each window of results is processed by the RankLLM agent to obtain a new ranking.
-
-        Args:
-            requests (List[Request]): The list of requests. Each request has a query and a candidates list.
-            rank_start (int, optional): The starting rank for processing. Defaults to 0.
-            rank_end (int, optional): The end rank for processing. Defaults to 100.
-            window_size (int, optional): The size of each sliding window. Defaults to 20.
-            step (int, optional): The step size for moving the window. Defaults to 10.
-            shuffle_candidates (bool, optional): Whether to shuffle candidates before reranking. Defaults to False.
-            logging (bool, optional): Enables logging of the reranking process. Defaults to False.
-            batched (bool, optional): Whether to use batched processing. Defaults to False.
-
-        Returns:
-            List[Result]: A list containing the reranked candidates.
-        """
-        if batched:
-            for i in range(1, len(requests)):
-                assert len(requests[0]) == len(requests[i]), "Batched requests must have the same number of candidates"
-            return self._agent.sliding_windows_batched(
-                requests,
-                rank_start=max(rank_start, 0),
-                rank_end=min(
-                    rank_end, len(requests[0].candidates)
-                ),  # TODO: Fails arbitrary hit sizes
-                window_size=window_size,
-                step=step,
-                shuffle_candidates=shuffle_candidates,
-                logging=logging,
-            )
-        results = []
-        for request in tqdm(requests):
-            result = self._agent.sliding_windows(
-                request,
-                rank_start=max(rank_start, 0),
-                rank_end=min(rank_end, len(request.candidates)),
-                window_size=window_size,
-                step=step,
-                shuffle_candidates=shuffle_candidates,
-                logging=logging,
-                populate_exec_summary=populate_exec_summary,
-            )
-            results.append(result)
-        return results
-
-    def rerank(
-        self,
-        request: Request,
-        rank_start: int = 0,
-        rank_end: int = 100,
-        window_size: int = 20,
-        step: int = 10,
-        shuffle_candidates: bool = False,
-        logging: bool = False,
-    ) -> Result:
-        """
-        Reranks a request using the RankLLM agent.
-
-        This function applies a sliding window algorithm to rerank the results.
-        Each window of results is processed by the RankLLM agent to obtain a new ranking.
-
-        Args:
-            request (Request): The reranking request which has a query and a candidates list.
-            rank_start (int, optional): The starting rank for processing. Defaults to 0.
-            rank_end (int, optional): The end rank for processing. Defaults to 100.
-            window_size (int, optional): The size of each sliding window. Defaults to 20.
-            step (int, optional): The step size for moving the window. Defaults to 10.
-            shuffle_candidates (bool, optional): Whether to shuffle candidates before reranking. Defaults to False.
-            logging (bool, optional): Enables logging of the reranking process. Defaults to False.
-
-        Returns:
-            Result: the rerank result which contains the reranked candidates.
-        """
-        results = self.rerank_batch(
-            requests=[request],
-            rank_start=rank_start,
-            rank_end=rank_end,
-            window_size=window_size,
-            step=step,
-            shuffle_candidates=shuffle_candidates,
-            logging=logging,
-        )
-        return results[0]
-
-    def write_rerank_results(
-        self,
-        retrieval_method_name: str,
-        results: List[Result],
-        shuffle_candidates: bool = False,
-        top_k_candidates: int = 100,
-        pass_ct: int = None,
-        window_size: int = None,
-        dataset_name: str = None,
-        rerank_results_dirname: str = "rerank_results",
-        ranking_execution_summary_dirname: str = "ranking_execution_summary",
-    ) -> str:
-        """
-        Writes the reranked results to files in specified formats.
-
-        This function saves the reranked results in both TREC Eval format and JSON format.
-        A summary of the ranking execution is saved as well.
-
-        Args:
-            retrieval_method_name (str): The name of the retrieval method.
-            results (List[Result]): The reranked results to be written.
-            shuffle_candidates (bool, optional): Indicates if the candidates were shuffled. Defaults to False.
-            top_k_candidates (int, optional): The number of top candidates considered. Defaults to 100.
-            pass_ct (int, optional): Pass count, if applicable. Defaults to None.
-            window_size (int, optional): The window size used in reranking. Defaults to None.
-            dataset_name (str, optional): The name of the dataset used. Defaults to None.
-
-        Returns:
-            str: The file name of the saved reranked results in TREC Eval format.
-
-        Note:
-            The function creates directories and files as needed. The file names are constructed based on the
-            provided parameters and the current timestamp to ensure uniqueness so there are no collisions.
-        """
-        _modelname = self._agent._model.split("/")[-1]
-        if _modelname.startswith("checkpoint"):
-            _modelname = self._agent._model.split("/")[-2] + "_" + _modelname
-        name = f"{_modelname}_{self._agent._context_size}_{top_k_candidates}_{self._agent._prompt_mode}"
-        if dataset_name:
-            name = f"{name}_{dataset_name}"
-        if self._agent._num_few_shot_examples > 0:
-            name += f"_{self._agent._num_few_shot_examples}_shot"
-        name = (
-            f"{name}_shuffled_{datetime.isoformat(datetime.now())}"
-            if shuffle_candidates
-            else f"{name}_{datetime.isoformat(datetime.now())}"
-        )
-        if window_size is not None:
-            name += f"_window_{window_size}"
-        if pass_ct is not None:
-            name += f"_pass_{pass_ct}"
-        # write rerank results
-        writer = DataWriter(results)
-        Path(f"{rerank_results_dirname}/{retrieval_method_name}/").mkdir(
-            parents=True, exist_ok=True
-        )
-        result_file_name = (
-            f"{rerank_results_dirname}/{retrieval_method_name}/{name}.txt"
-        )
-        writer.write_in_trec_eval_format(result_file_name)
-        writer.write_in_json_format(
-            f"{rerank_results_dirname}/{retrieval_method_name}/{name}.json"
-        )
-        # Write ranking execution summary
-        Path(f"{ranking_execution_summary_dirname}/{retrieval_method_name}/").mkdir(
-            parents=True, exist_ok=True
-        )
-        writer.write_ranking_exec_summary(
-            f"{ranking_execution_summary_dirname}/{retrieval_method_name}/{name}.json"
-        )
-        return result_file_name
+from datetime import datetime
+from pathlib import Path
+from typing import List
+
+from tqdm import tqdm
+
+from rank_llm.rerank.rankllm import RankLLM
+from rank_llm.data import Request, Result, DataWriter
+
+
+class Reranker:
+    def __init__(self, agent: RankLLM) -> None:
+        self._agent = agent
+
+    def rerank_batch(
+        self,
+        requests: List[Request],
+        rank_start: int = 0,
+        rank_end: int = 100,
+        window_size: int = 20,
+        step: int = 10,
+        shuffle_candidates: bool = False,
+        logging: bool = False,
+        vllm_batched: bool = False,
+        populate_exec_summary: bool = True,
+    ) -> List[Result]:
+        """
+        Reranks a list of requests using the RankLLM agent.
+
+        This function applies a sliding window algorithm to rerank the results.
+        Each window of results is processed by the RankLLM agent to obtain a new ranking.
+
+        Args:
+            requests (List[Request]): The list of requests. Each request has a query and a candidates list.
+            rank_start (int, optional): The starting rank for processing. Defaults to 0.
+            rank_end (int, optional): The end rank for processing. Defaults to 100.
+            window_size (int, optional): The size of each sliding window. Defaults to 20.
+            step (int, optional): The step size for moving the window. Defaults to 10.
+            shuffle_candidates (bool, optional): Whether to shuffle candidates before reranking. Defaults to False.
+            logging (bool, optional): Enables logging of the reranking process. Defaults to False.
+            vllm_batched (bool, optional): Whether to use VLLM batched processing. Defaults to False.
+            populate_exec_summary (bool, optional): Whether to populate the exec summary. Defaults to False.
+
+        Returns:
+            List[Result]: A list containing the reranked candidates.
+        """
+        if batched:
+            for i in range(1, len(requests)):
+                assert len(requests[0]) == len(requests[i]), "Batched requests must have the same number of candidates"
+            return self._agent.sliding_windows_batched(
+                requests,
+                rank_start=max(rank_start, 0),
+                rank_end=min(
+                    rank_end, len(requests[0].candidates)
+                ),  # TODO: Fails arbitrary hit sizes
+                window_size=window_size,
+                step=step,
+                shuffle_candidates=shuffle_candidates,
+                logging=logging,
+            )
+        results = []
+        for request in tqdm(requests):
+            result = self._agent.sliding_windows(
+                request,
+                rank_start=max(rank_start, 0),
+                rank_end=min(rank_end, len(request.candidates)),
+                window_size=window_size,
+                step=step,
+                shuffle_candidates=shuffle_candidates,
+                logging=logging,
+                populate_exec_summary=populate_exec_summary,
+            )
+            results.append(result)
+        return results
+
+    def rerank(
+        self,
+        request: Request,
+        rank_start: int = 0,
+        rank_end: int = 100,
+        window_size: int = 20,
+        step: int = 10,
+        shuffle_candidates: bool = False,
+        logging: bool = False,
+    ) -> Result:
+        """
+        Reranks a request using the RankLLM agent.
+
+        This function applies a sliding window algorithm to rerank the results.
+        Each window of results is processed by the RankLLM agent to obtain a new ranking.
+
+        Args:
+            request (Request): The reranking request which has a query and a candidates list.
+            rank_start (int, optional): The starting rank for processing. Defaults to 0.
+            rank_end (int, optional): The end rank for processing. Defaults to 100.
+            window_size (int, optional): The size of each sliding window. Defaults to 20.
+            step (int, optional): The step size for moving the window. Defaults to 10.
+            shuffle_candidates (bool, optional): Whether to shuffle candidates before reranking. Defaults to False.
+            logging (bool, optional): Enables logging of the reranking process. Defaults to False.
+
+        Returns:
+            Result: the rerank result which contains the reranked candidates.
+        """
+        results = self.rerank_batch(
+            requests=[request],
+            rank_start=rank_start,
+            rank_end=rank_end,
+            window_size=window_size,
+            step=step,
+            shuffle_candidates=shuffle_candidates,
+            logging=logging,
+        )
+        return results[0]
+
+    def write_rerank_results(
+        self,
+        retrieval_method_name: str,
+        results: List[Result],
+        shuffle_candidates: bool = False,
+        top_k_candidates: int = 100,
+        pass_ct: int = None,
+        window_size: int = None,
+        dataset_name: str = None,
+        rerank_results_dirname: str = "rerank_results",
+        ranking_execution_summary_dirname: str = "ranking_execution_summary",
+    ) -> str:
+        """
+        Writes the reranked results to files in specified formats.
+
+        This function saves the reranked results in both TREC Eval format and JSON format.
+        A summary of the ranking execution is saved as well.
+
+        Args:
+            retrieval_method_name (str): The name of the retrieval method.
+            results (List[Result]): The reranked results to be written.
+            shuffle_candidates (bool, optional): Indicates if the candidates were shuffled. Defaults to False.
+            top_k_candidates (int, optional): The number of top candidates considered. Defaults to 100.
+            pass_ct (int, optional): Pass count, if applicable. Defaults to None.
+            window_size (int, optional): The window size used in reranking. Defaults to None.
+            dataset_name (str, optional): The name of the dataset used. Defaults to None.
+
+        Returns:
+            str: The file name of the saved reranked results in TREC Eval format.
+
+        Note:
+            The function creates directories and files as needed. The file names are constructed based on the
+            provided parameters and the current timestamp to ensure uniqueness so there are no collisions.
+        """
+        _modelname = self._agent._model.split("/")[-1]
+        if _modelname.startswith("checkpoint"):
+            _modelname = self._agent._model.split("/")[-2] + "_" + _modelname
+        name = f"{_modelname}_{self._agent._context_size}_{top_k_candidates}_{self._agent._prompt_mode}"
+        if dataset_name:
+            name = f"{name}_{dataset_name}"
+        if self._agent._num_few_shot_examples > 0:
+            name += f"_{self._agent._num_few_shot_examples}_shot"
+        name = (
+            f"{name}_shuffled_{datetime.isoformat(datetime.now())}"
+            if shuffle_candidates
+            else f"{name}_{datetime.isoformat(datetime.now())}"
+        )
+        if window_size is not None:
+            name += f"_window_{window_size}"
+        if pass_ct is not None:
+            name += f"_pass_{pass_ct}"
+        # write rerank results
+        writer = DataWriter(results)
+        Path(f"{rerank_results_dirname}/{retrieval_method_name}/").mkdir(
+            parents=True, exist_ok=True
+        )
+        result_file_name = (
+            f"{rerank_results_dirname}/{retrieval_method_name}/{name}.txt"
+        )
+        writer.write_in_trec_eval_format(result_file_name)
+        writer.write_in_json_format(
+            f"{rerank_results_dirname}/{retrieval_method_name}/{name}.json"
+        )
+        # Write ranking execution summary
+        Path(f"{ranking_execution_summary_dirname}/{retrieval_method_name}/").mkdir(
+            parents=True, exist_ok=True
+        )
+        writer.write_ranking_exec_summary(
+            f"{ranking_execution_summary_dirname}/{retrieval_method_name}/{name}.json"
+        )
+        return result_file_name