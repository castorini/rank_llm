--- conflicted
+++ resolved
@@ -1,12 +1,8 @@
 import logging
 
-<<<<<<< HEAD
 logging.basicConfig(
     level=logging.INFO, format="%(asctime)s - %(levelname)s - %(message)s"
 )
-=======
-logging.basicConfig(level=logging.INFO, format='%(asctime)s - %(levelname)s - %(message)s')
->>>>>>> a84e42f2
 logger = logging.getLogger(__name__)
 
 
@@ -58,13 +54,9 @@
         return self._context_size
 
     @abstractmethod
-<<<<<<< HEAD
     def run_llm_batched(
         self, prompts: List[Union[str, List[Dict[str, str]]]]
     ) -> List[Tuple[str, int]]:
-=======
-    def run_llm_batched(self, prompts: List[Union[str, List[Dict[str, str]]]]) -> List[Tuple[str, int]]:
->>>>>>> a84e42f2
         """
         Abstract method to run the target language model with a batch of prompts.
 
@@ -91,12 +83,7 @@
 
     @abstractmethod
     def create_prompt_batched(
-<<<<<<< HEAD
         self, results: List[Result], rank_start: int, rank_end: int, batch_size: int
-=======
-        self, results: List[Result], rank_start: int, rank_end: int,
-        batch_size: int
->>>>>>> a84e42f2
     ) -> List[Tuple[Union[str, List[Dict[str, str]]], int]]:
         """
         Abstract method to create a batch of prompts based on the results and given ranking range.
@@ -185,7 +172,6 @@
         """
         prompts = []
         logger.info("Loading prompts.")
-<<<<<<< HEAD
         prompts = self.create_prompt_batched(
             results, rank_start, rank_end, batch_size=32
         )
@@ -195,17 +181,6 @@
         logger.info("Prompts loaded.")
         batched_results = self.run_llm_batched(
             [prompt for prompt, _ in prompts], current_window_size=rank_end - rank_start
-=======
-        prompts = self.create_prompt_batched(results, rank_start,
-                                             rank_end, batch_size=32)
-        if logging:
-            for prompt in prompts:
-                logger.debug(f"prompt: {prompt[0]}\n")
-        logger.info("Prompts loaded.")
-        batched_results = self.run_llm_batched(
-            [prompt for prompt, _ in prompts], 
-            current_window_size=rank_end - rank_start
->>>>>>> a84e42f2
         )
 
         for index, (result, (prompt, in_token_count)) in enumerate(
@@ -246,16 +221,11 @@
         """
         prompt, in_token_count = self.create_prompt(result, rank_start, rank_end)
         if logging:
-<<<<<<< HEAD
             logger.info(f"Prompt: {prompt}\n")
-=======
-            logger.info(f"prompt: {prompt}\n")
->>>>>>> a84e42f2
         permutation, out_token_count = self.run_llm(
             prompt, current_window_size=rank_end - rank_start
         )
         if logging:
-<<<<<<< HEAD
             print(f"Output: {permutation}")
         if populate_exec_summary:
             ranking_exec_info = RankingExecInfo(
@@ -268,17 +238,6 @@
     def shuffle_and_rescore(
         rerank_results: List[Result], rank_start: int, rank_end: int
     ):
-=======
-            logger.info(f"output: {permutation}")
-        ranking_exec_info = RankingExecInfo(
-            prompt, permutation, in_token_count, out_token_count
-        )
-        result.ranking_exec_summary.append(ranking_exec_info)
-        result = self.receive_permutation(result, permutation, rank_start, rank_end)
-        return result
-
-    def shuffle_and_rescore(rerank_results: List[Result], rank_start: int, rank_end: int):
->>>>>>> a84e42f2
         """
         Shuffles candidates between rank_start and rank_end, and rescales scores based on new rank.
 
@@ -321,7 +280,6 @@
         Returns:
             List[Result]: The list of result objects after applying the sliding window technique.
         """
-<<<<<<< HEAD
         rerank_results = [
             Result(
                 query=copy.deepcopy(request.query),
@@ -330,13 +288,6 @@
             )
             for request in requests
         ]
-=======
-        rerank_results = [Result(
-            query=copy.deepcopy(request.query),
-            candidates=copy.deepcopy(request.candidates),
-            ranking_exec_summary=[],
-        ) for request in requests]
->>>>>>> a84e42f2
         if shuffle_candidates:
             self.shuffle_and_rescore(rerank_results, rank_start, rank_end)
         end_pos = rank_end
