--- conflicted
+++ resolved
@@ -215,25 +215,17 @@
         """
         prompt, in_token_count = self.create_prompt(result, rank_start, rank_end)
         if logging:
-            logger.info(f"prompt: {prompt}\n")
+            logger.info(f"Prompt: {prompt}\n")
         permutation, out_token_count = self.run_llm(
             prompt, current_window_size=rank_end - rank_start
         )
         if logging:
-<<<<<<< HEAD
-            logger.info(f"output: {permutation}")
-        ranking_exec_info = RankingExecInfo(
-            prompt, permutation, in_token_count, out_token_count
-        )
-        result.ranking_exec_summary.append(ranking_exec_info)
-=======
-            print(f"output: {permutation}")
+            print(f"Output: {permutation}")
         if populate_exec_summary:
             ranking_exec_info = RankingExecInfo(
                 prompt, permutation, in_token_count, out_token_count
             )
             result.ranking_exec_summary.append(ranking_exec_info)
->>>>>>> 7db69439
         result = self.receive_permutation(result, permutation, rank_start, rank_end)
         return result
 
