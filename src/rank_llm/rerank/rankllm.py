import logging
from abc import ABC, abstractmethod
from enum import Enum
from typing import Any, Dict, List, Tuple, Union

from rank_llm.data import Request, Result

logger = logging.getLogger(__name__)


class PromptMode(Enum):
    UNSPECIFIED = "unspecified"
    RANK_GPT = "rank_GPT"
    RANK_GPT_APEER = "rank_GPT_APEER"
    LRL = "LRL"
<<<<<<< HEAD
    MONOT5 = "monot5"
=======
    LiT5 = "LiT5"
>>>>>>> 77a825da

    def __str__(self):
        return self.value


class RankLLM(ABC):
    def __init__(self, model: str, context_size: int, prompt_mode: PromptMode) -> None:
        self._model = model
        self._context_size = context_size
        self._prompt_mode = prompt_mode

    @abstractmethod
    def run_llm_batched(
        self, prompts: List[Union[str, List[Dict[str, str]]]], **kwargs
    ) -> List[Tuple[str, int]]:
        """
        Abstract method to run the target language model with a batch of prompts.

        Args:
            prompts (List[Union[str, List[Dict[str, str]]]): The list of prompts to be processed by the model.

        Returns:
            List[Tuple[str, int]]: A list of tuple objects containing the text responses and the number of tokens in the responses.
        """
        pass

    @abstractmethod
    def run_llm(
        self, prompt: Union[str, List[Dict[str, str]]], **kwargs
    ) -> Tuple[str, int]:
        """
        Abstract method to run the target language model with a passed in prompt.

        Args:
            prompt (Union[str, List[Dict[str, str]]]): The prompt to be processed by the model.

        Returns:
            Tuple[str, int]: A tuple object containing the text response and the number of tokens in the response.
        """
        pass

    @abstractmethod
    def create_prompt_batched(
        self, results: List[Result], rank_start: int, rank_end: int, batch_size: int
    ) -> List[Tuple[Union[str, List[Dict[str, str]]], int]]:
        """
        Abstract method to create a batch of prompts based on the results and given ranking range.

        Args:
            results (List[Result]): The list of result objects containing data for prompt generation.
            rank_start (int): The starting rank for prompt generation.
            rank_end (int): The ending rank for prompt generation.

        Returns:
            Tuple[List[Union[str, List[Dict[str, str]]], List[int]]: A tuple object containing the list of generated prompts and the list of number of tokens in the generated prompts.
        """
        pass

    @abstractmethod
    def create_prompt(
        self, result: Result, rank_start: int, rank_end: int
    ) -> Tuple[Union[str, List[Dict[str, str]]], int]:
        """
        Abstract method to create a prompt based on the result and given ranking range.

        Args:
            result (Result): The result object containing data for prompt generation.
            rank_start (int): The starting rank for prompt generation.
            rank_end (int): The ending rank for prompt generation.

        Returns:
            Tuple[Union[str, List[Dict[str, str]]], int]: A tuple object containing the generated prompt and the number of tokens in the generated prompt.
        """
        pass

    @abstractmethod
    def get_num_tokens(self, prompt: Union[str, List[Dict[str, str]]]) -> int:
        """
        Abstract method to calculate the number of tokens contained in the given prompt.

        Args:
            prompt (Union[str, List[Dict[str, str]]]): The prompt for which to compute the token count for.

        Returns:
            int: The number of tokens in the given prompt.
        """
        pass

    @abstractmethod
    def cost_per_1k_token(self, input_token: bool) -> float:
        """
        Abstract method to calculate the cost per 1,000 tokens for the target language model.

        Args:
            input_token (bool): Flag to indicate if the cost is for input tokens or output tokens.

        Returns:
            float: The cost per 1,000 tokens.
        """
        pass

    @abstractmethod
    def num_output_tokens(self) -> int:
        """
        Abstract method to estimate the number of tokens in the model's output, constrained by max tokens for the target language model.

        Returns:
            int: The estimated number of output tokens.
        """
        pass

    @abstractmethod
    def rerank_batch(
        self,
        requests: List[Request],
        rank_start: int = 0,
        rank_end: int = 100,
        shuffle_candidates: bool = False,
        logging: bool = False,
        **kwargs: Any,
    ) -> List[Result]:
        """
        Reranks a list of requests using the RankLLM agent.

        This function applies a sliding window algorithm to rerank the results.
        Each window of results is processed by the RankLLM agent to obtain a new ranking.

        Args:
            requests (List[Request]): The list of requests. Each request has a query and a candidates list.
            rank_start (int, optional): The starting rank for processing. Defaults to 0.
            rank_end (int, optional): The end rank for processing. Defaults to 100.
            window_size (int, optional): The size of each sliding window. Defaults to 20.
            step (int, optional): The step size for moving the window. Defaults to 10.
            shuffle_candidates (bool, optional): Whether to shuffle candidates before reranking. Defaults to False.
            logging (bool, optional): Enables logging of the reranking process. Defaults to False.
            vllm_batched (bool, optional): Whether to use VLLM batched processing. Defaults to False.
            populate_exec_summary (bool, optional): Whether to populate the exec summary. Defaults to False.
            batched (bool, optional): Whether to use batched processing. Defaults to False.

        Returns:
            List[Result]: A list containing the reranked candidates.
        """
        pass

    @abstractmethod
    def get_output_filename(
        self,
        top_k_candidates: int,
        dataset_name: str,
        shuffle_candidates: bool,
        **kwargs: Any,
    ) -> str:
        """
        Returns the output filename used when writing rerank results to file
        """
        pass<|MERGE_RESOLUTION|>--- conflicted
+++ resolved
@@ -13,11 +13,8 @@
     RANK_GPT = "rank_GPT"
     RANK_GPT_APEER = "rank_GPT_APEER"
     LRL = "LRL"
-<<<<<<< HEAD
     MONOT5 = "monot5"
-=======
     LiT5 = "LiT5"
->>>>>>> 77a825da
 
     def __str__(self):
         return self.value
