--- conflicted
+++ resolved
@@ -250,10 +250,6 @@
                 max_length=max_length,
                 num_fewshot_examples=self._num_few_shot_examples,
                 fewshot_examples=self._examples,
-<<<<<<< HEAD
-                is_fewshot_messages=True,
-=======
->>>>>>> ef733791
             )
             num_tokens = self.get_num_tokens(prompt)
             if num_tokens <= self.max_tokens() - self.num_output_tokens():
