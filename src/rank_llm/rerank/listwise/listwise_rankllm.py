import copy
import json
import logging
import random
import re
from abc import ABC
from dataclasses import dataclass
from datetime import datetime
from typing import Any, Dict, List, Tuple, Union

from ftfy import fix_text
from tqdm import tqdm

from rank_llm.data import RankingExecInfo, Request, Result
from rank_llm.rerank import PromptMode, RankLLM
from rank_llm.rerank.listwise.reorder.reorder_policy import (
    ModelFunction,
    ReorderPolicy,
    SlidingWindowReorderPolicy,
)
from rank_llm.rerank.listwise.reorder.top_down_reorder_policy import (
    TopDownReorderPolicy,
)
from rank_llm.rerank.listwise.reorder.tournament_sort_reorder_policy import (
    TournamentSortReorderPolicy,
)

logger = logging.getLogger(__name__)

<<<<<<< HEAD
SUPPORT_REORDER_POLICIES = [
    SlidingWindowReorderPolicy,
    TournamentSortReorderPolicy,
    TopDownReorderPolicy,
]


@dataclass
class RerankConsumption:
    consumption_reference_by_batch: int
    consumption_reference_by_item: int
=======
ALPH_START_IDX = ord("A") - 1
>>>>>>> 5f31fe1a


class ListwiseRankLLM(RankLLM, ABC):
    """
    All children of ListwiseRankLLM must implement these functions:
        - rerank_batched
        - run_llm_batched
        - run_llm
        - create_prompt_batched
        - create_prompt
        - get_num_tokens
        - cost_per_1k_token
        - num_output_tokens
    """

    def __init__(
        self,
        reorder_policy: ReorderPolicy,
        model: str,
        context_size: int,
        window_size: int,
        prompt_mode: PromptMode,
        num_few_shot_examples: int,
<<<<<<< HEAD
=======
        window_size: int,
        use_alpha: bool = False,
>>>>>>> 5f31fe1a
    ) -> None:
        super().__init__(model, context_size, prompt_mode)
        self._num_few_shot_examples = num_few_shot_examples

        self.reorder_policy = (
            SlidingWindowReorderPolicy() if reorder_policy is None else reorder_policy
        )
        self._window_size = window_size
        self._use_alpha = use_alpha

    def rerank_batch(
        self,
        requests: List[Request],
        rank_start: int = 0,
        rank_end: int = 100,
        shuffle_candidates: bool = False,
        logging: bool = False,
        batched: bool = False,
        **kwargs: Any,
    ) -> List[Result]:
        populate_exec_summary: bool = kwargs.get("populate_exec_summary", False)

        batch_size = kwargs.get("batch_size", 1)

        if not batched:
            batch_size = 1

        reorder_policy = self.reorder_policy
        model_functions, consumption = self._get_model_function(batched, **kwargs)

        # reranking using vllm
        if len(set([len(req.candidates) for req in requests])) != 1:
            raise ValueError("Batched requests must have the same number of candidates")

        result: list[Result] = []

        with tqdm(range(0, len(requests)), leave=False) as bar:
            for i in range(0, len(requests), batch_size):
                batch = requests[i : min(i + batch_size, len(requests))]
                batch_result = reorder_policy.reorder(
                    requests=[
                        Result(
                            query=copy.deepcopy(request.query),
                            candidates=copy.deepcopy(request.candidates),
                            ranking_exec_summary=[],
                        )
                        for request in batch
                    ],
                    rank_start=max(rank_start, 0),
                    rank_end=min(
                        rank_end, len(requests[0].candidates)
                    ),  # TODO: Fails arbitrary hit sizes
                    model=model_functions,
                    shuffle_candidates=shuffle_candidates,
                    logging=logging,
                    populate_exec_summary=populate_exec_summary,
                )
                result.extend(batch_result)
                bar.update(len(batch))

        logger.info(
            f"\n\nAverage consumption per request: {consumption.consumption_reference_by_item / len(requests) : .2f}\n\n"
        )

        return result

    def get_output_filename(
        self,
        top_k_candidates: int,
        dataset_name: str,
        shuffle_candidates: bool,
        **kwargs: Any,
    ) -> str:
        _modelname = self._model.split("/")[-1]
        if _modelname.startswith("checkpoint"):
            _modelname = self._model.split("/")[-2] + "_" + _modelname
        name = (
            f"{_modelname}_{self._context_size}_{top_k_candidates}_{self._prompt_mode}"
        )
        if dataset_name:
            name = f"{name}_{dataset_name}"
        if self._num_few_shot_examples > 0:
            name += f"_{self._num_few_shot_examples}_shot"
        name += f"_{self.reorder_policy.param_name()}"
        return (
            f"{name}_shuffled_{datetime.isoformat(datetime.now())}"
            if shuffle_candidates
            else f"{name}_{datetime.isoformat(datetime.now())}"
        )

    def max_tokens(self) -> int:
        """
        Returns the maximum number of tokens for a given model

        Returns:
            int: The maximum token count.
        """
        return self._context_size

    # @deprecated("old sliding window pipeline is deprecated. please use reorder policy")
    def permutation_pipeline_batched(
        self,
        results: List[Result],
        rank_start: int,
        rank_end: int,
        logging: bool = False,
        populate_exec_summary: bool = False,
    ) -> List[Result]:
        """
        Runs the permutation pipeline on a batch of result objects within the passed in rank range.

        Args:
            results (List[Result]): The list of result objects to process.
            rank_start (int): The start index for ranking.
            rank_end (int): The end index for ranking.
            logging (bool, optional): Flag to enable logging of operations. Defaults to False.

        Returns:
            List[Result]: The list of processed result objects after applying permutation.
        """
        prompts = []
        logger.info("Loading prompts.")
        prompts = self.create_prompt_batched(
            results,
            [list(range(rank_start, rank_end)) for _ in range(len(results))],
            batch_size=32,
        )
        if logging:
            for prompt in prompts:
                logger.debug(f"Prompt: {prompt[0]}\n")
        logger.info("Prompts loaded.")
        batched_results = self.run_llm_batched(
            [prompt for prompt, _ in prompts], current_window_size=rank_end - rank_start
        )

        for index, (result, (prompt, in_token_count)) in enumerate(
            zip(results, prompts)
        ):
            permutation, out_token_count = batched_results[index]
            if logging:
                logger.debug(f"output: {permutation}")
            if populate_exec_summary:
                if result.ranking_exec_summary is None:
                    result.ranking_exec_summary = []
                ranking_exec_info = RankingExecInfo(
                    prompt, permutation, in_token_count, out_token_count
                )
                result.ranking_exec_summary.append(ranking_exec_info)
            result = self.receive_permutation(result, permutation, rank_start, rank_end)

        return results

    # @deprecated("old sliding window pipeline is deprecated. please use reorder policy")
    def permutation_pipeline(
        self,
        result: Result,
        rank_start: int,
        rank_end: int,
        logging: bool = False,
        populate_exec_summary: bool = True,
    ) -> Result:
        """
        Runs the permutation pipeline on the passed in result set within the passed in rank range.

        Args:
            result (Result): The result object to process.
            rank_start (int): The start index for ranking.
            rank_end (int): The end index for ranking.
            logging (bool, optional): Flag to enable logging of operations. Defaults to False.

        Returns:
            Result: The processed result object after applying permutation.
        """
        prompt, in_token_count = self.create_prompt(
            result, list(range(rank_start, rank_end))
        )
        if logging:
            logger.info(f"Prompt: {prompt}\n")
        permutation, out_token_count = self.run_llm(
            prompt, current_window_size=rank_end - rank_start
        )
        if logging:
            print(f"Output: {permutation}")
        if populate_exec_summary:
            ranking_exec_info = RankingExecInfo(
                prompt, permutation, in_token_count, out_token_count
            )
            result.ranking_exec_summary.append(ranking_exec_info)
        result = self.receive_permutation(result, permutation, rank_start, rank_end)
        return result

    def shuffle_and_rescore(
        rerank_results: List[Result], rank_start: int, rank_end: int
    ):
        """
        Shuffles candidates between rank_start and rank_end, and rescales scores based on new rank.

        Args:
            rerank_results (List[Result]): List of Result objects to process.
            rank_start (int): Start index for ranking.
            rank_end (int): End index for ranking.
        """
        for rerank_result in rerank_results:
            # Shuffle rerank_result hits between rank_start and rank_end
            rerank_result.candidates[rank_start:rank_end] = random.sample(
                rerank_result.candidates[rank_start:rank_end],
                len(rerank_result.candidates[rank_start:rank_end]),
            )
            # Rescore all candidates with 1/rank
            for i, cand in enumerate(rerank_result.candidates):
                cand["score"] = 1.0 / (i + 1)
                cand["rank"] = i + 1

    # @deprecated("old sliding window pipeline is deprecated. please use reorder policy")
    def sliding_windows_batched(
        self,
        requests: List[Request],
        rank_start: int,
        rank_end: int,
        window_size: int,
        step: int,
        shuffle_candidates: bool = False,
        logging: bool = False,
        populate_exec_summary: bool = False,
    ) -> List[Result]:
        """
        Applies the sliding window algorithm to the reranking process for a batch of result objects.
        Args:
            requests (List[Request]): The list of request objects to process.
            rank_start (int): The start index for ranking.
            rank_end (int): The end index for ranking.
            window_size (int): The size of each sliding window.
            step (int): The step size for moving the window.
            shuffle_candidates (bool, optional): Flag to shuffle candidates before processing. Defaults to False.
            logging (bool, optional): Flag to enable logging of operations. Defaults to False.
        Returns:
            List[Result]: The list of result objects after applying the sliding window technique.
        """
        rerank_results = [
            Result(
                query=copy.deepcopy(request.query),
                candidates=copy.deepcopy(request.candidates),
                ranking_exec_summary=[],
            )
            for request in requests
        ]
        if shuffle_candidates:
            self.shuffle_and_rescore(rerank_results, rank_start, rank_end)
        end_pos = rank_end
        start_pos = rank_end - window_size

        # end_pos > rank_start ensures that the list is non-empty while allowing last window to be smaller than window_size
        # start_pos + step != rank_start prevents processing of redundant windows (e.g. 0-20, followed by 0-10)
        while end_pos > rank_start and start_pos + step != rank_start:
            if logging:
                logger.info(f"start_pos: {start_pos}, end_pos: {end_pos}")
            start_pos = max(start_pos, rank_start)
            rerank_results = self.permutation_pipeline_batched(
                rerank_results, start_pos, end_pos, logging, populate_exec_summary
            )
            end_pos = end_pos - step
            start_pos = start_pos - step
        return rerank_results

    # @deprecated("old sliding window pipeline is deprecated. please use reorder policy")
    def sliding_windows(
        self,
        request: Request,
        rank_start: int,
        rank_end: int,
        window_size: int,
        step: int,
        shuffle_candidates: bool = False,
        logging: bool = False,
        populate_exec_summary: bool = True,
    ) -> Result:
        """
        Applies the sliding window algorithm to the reranking process.

        Args:
            request (Request): The request object to process.
            rank_start (int): The start index for ranking.
            rank_end (int): The end index for ranking.
            window_size (int): The size of each sliding window.
            step (int): The step size for moving the window.
            shuffle_candidates (bool, optional): Flag to shuffle candidates before processing. Defaults to False.
            logging (bool, optional): Flag to enable logging of operations. Defaults to False.

        Returns:
            Result: The result object after applying the sliding window technique.
        """
        rerank_result = Result(
            query=copy.deepcopy(request.query),
            candidates=copy.deepcopy(request.candidates),
            ranking_exec_summary=[],
        )
        if shuffle_candidates:
            self.shuffle_and_rescore([rerank_result], rank_start, rank_end)
        end_pos = rank_end
        start_pos = rank_end - window_size
        # end_pos > rank_start ensures that the list is non-empty while allowing last window to be smaller than window_size
        # start_pos + step != rank_start prevents processing of redundant windows (e.g. 0-20, followed by 0-10)
        while end_pos > rank_start and start_pos + step != rank_start:
            start_pos = max(start_pos, rank_start)
            rerank_result = self.permutation_pipeline(
                rerank_result,
                start_pos,
                end_pos,
                logging,
                populate_exec_summary=populate_exec_summary,
            )
            end_pos = end_pos - step
            start_pos = start_pos - step
        return rerank_result

    def get_ranking_cost_upperbound(
        self, num_q: int, rank_start: int, rank_end: int, window_size: int, step: int
    ) -> Tuple[float, int]:
        """
        Calculates the upper bound of the ranking cost for a given set of parameters.

        Args:
            num_q (int): The number of queries.
            rank_start (int): The start index for ranking.
            rank_end (int): The end index for ranking.
            window_size (int): The size of each sliding window.
            step (int): The step size for moving the window.

        Returns:
            Tuple[float, int]: A tuple object containing the cost and the total number of tokens used (input tokens + output tokens).
        """
        # For every prompt generated for every query assume the max context size is used.
        num_promt = (rank_end - rank_start - window_size) / step + 1
        input_token_count = (
            num_q * num_promt * (self._context_size - self.num_output_tokens())
        )
        output_token_count = num_q * num_promt * self.num_output_tokens()
        cost = (
            input_token_count * self.cost_per_1k_token(input_token=True)
            + output_token_count * self.cost_per_1k_token(input_token=False)
        ) / 1000.0
        return (cost, input_token_count + output_token_count)

    def get_ranking_cost(
        self,
        retrieved_results: List[Request],
        rank_start: int,
        rank_end: int,
        window_size: int,
        step: int,
    ) -> Tuple[float, int]:
        """
        Calculates the ranking cost based on actual token counts from generated prompts.

        Args:
            retrieved_results (List[Request]): A list of retrieved results for processing.
            rank_start (int): The start index for ranking.
            rank_end (int): The end index for ranking.
            window_size (int): The size of each sliding window.
            step (int): The step size for moving the window.

        Returns:
            Tuple[float, int]: A tuple object containing the calculated cost and the total number of tokens used (input tokens + output tokens).
        """
        input_token_count = 0
        output_token_count = 0
        # Go through the retrieval result using the sliding window and count the number of tokens for generated prompts.
        # This is an estimated cost analysis since the actual prompts' length will depend on the ranking.
        for result in tqdm(retrieved_results):
            end_pos = rank_end
            start_pos = rank_end - window_size
            while start_pos >= rank_start:
                start_pos = max(start_pos, rank_start)
                prompt, _ = self.create_prompt(result, list(range(start_pos, end_pos)))
                input_token_count += self.get_num_tokens(prompt)
                end_pos = end_pos - step
                start_pos = start_pos - step
                output_token_count += self.num_output_tokens()
        cost = (
            input_token_count * self.cost_per_1k_token(input_token=True)
            + output_token_count * self.cost_per_1k_token(input_token=False)
        ) / 1000.0
        return (cost, input_token_count + output_token_count)

    def _clean_response(self, response: str) -> str:
        new_response = ""
<<<<<<< HEAD
        for c in response:
            if not c.isdigit():
                if len(new_response) == 0 or new_response[-1] != " ":
                    new_response += " "
            else:
                new_response += c
        new_response = new_response.strip()
=======
        if self._use_alpha:
            for c in response:
                if not c.isalpha():
                    new_response += " "
                else:
                    new_response += str(ord(c) - ALPH_START_IDX)
            new_response = new_response.strip()
        else:
            for c in response:
                if not c.isdigit():
                    new_response += " "
                else:
                    new_response += c
            new_response = new_response.strip()

>>>>>>> 5f31fe1a
        return new_response

    def _remove_duplicate(self, response: List[int]) -> List[int]:
        new_response = []
        for c in response:
            if c not in new_response:
                new_response.append(c)
        return new_response

    def receive_permutation(
        self, result: Result, permutation: str, rank_start: int, rank_end: int
    ) -> Result:
        """
        Processes and applies a permutation to the ranking results.

        This function takes a permutation string, representing the new order of items,
        and applies it to a subset of the ranking results. It adjusts the ranks and scores in the
        'result' object based on this permutation.

        Args:
            result (Result): The result object containing the initial ranking results.
            permutation (str): A string representing the new order of items.
                            Each item in the string should correspond to a rank in the results.
            rank_start (int): The starting index of the range in the results to which the permutation is applied.
            rank_end (int): The ending index of the range in the results to which the permutation is applied.

        Returns:
            Result: The updated result object with the new ranking order applied.

        Note:
            This function assumes that the permutation string is a sequence of integers separated by spaces.
            Each integer in the permutation string corresponds to a 1-based index in the ranking results.
            The function first normalizes these to 0-based indices, removes duplicates, and then reorders
            the items in the specified range of the 'result.candidates' list according to the permutation.
            Items not mentioned in the permutation string remain in their original sequence but are moved after
            the permuted items.
        """

        # Parse and normalize the permutation indices
        response = self._clean_response(permutation)
        response = [int(x) - 1 for x in response.split()]
        response = self._remove_duplicate(response)

        # Extract the relevant candidates and create a mapping for new order
        cut_range = copy.deepcopy(result.candidates[rank_start:rank_end])
        original_rank = [tt for tt in range(len(cut_range))]
        response = [ss for ss in response if ss in original_rank]
        response = response + [tt for tt in original_rank if tt not in response]

        # Update candidates in the new order
        for j, x in enumerate(response):
            result.candidates[j + rank_start] = copy.deepcopy(cut_range[x])
            if result.candidates[j + rank_start].score is not None:
                result.candidates[j + rank_start].score = cut_range[j].score

        return result

    def _replace_number(self, s: str) -> str:
        return re.sub(r"\[(\d+)\]", r"(\1)", s)

    def convert_doc_to_prompt_content(
        self, doc: Dict[str, Any], max_length: int
    ) -> str:
        if "text" in doc:
            content = doc["text"]
        elif "segment" in doc:
            content = doc["segment"]
        elif "contents" in doc:
            content = doc["contents"]
        elif "content" in doc:
            content = doc["content"]
        elif "body" in doc:
            content = doc["body"]
        else:
            content = doc["passage"]
        if "title" in doc and doc["title"]:
            content = "Title: " + doc["title"] + " " + "Content: " + content
        content = content.strip()
        content = fix_text(content)
        # For Japanese should cut by character: content = content[:int(max_length)]
        content = " ".join(content.split()[: int(max_length)])
        return self._replace_number(content)

    def _permutation_to_rank(self, perm_string: str, selected_indices: List[int]):
        perm = [
            int(x) - 1 for x in self._clean_response(perm_string).strip().split(" ")
        ]
        perm = [
            int(x)
            for x in self._remove_duplicate(perm)
            if 0 <= int(x) < len(selected_indices)
        ]
        perm = perm + [i for i in range(len(selected_indices)) if i not in perm]
        return perm

    def _get_model_function(
        self, batched: bool = False, silence: bool = False, **kwargs
    ) -> Tuple[ModelFunction, RerankConsumption]:
        # [(Request, SelectIndex)] -> [Prompt]

        consumption = RerankConsumption(0, 0)

        if batched:

            def create_prompt(batch: List[Tuple[Result, List[int]]]):
                return [
                    prompt
                    for prompt, _ in self.create_prompt_batched(
                        [result for result, selected_indices in batch],
                        [selected_indices for result, selected_indices in batch],
                        32,
                    )
                ]

            def execute(
                batch: List[Union[str, Dict[str, str]]],
                selected_indices_batch: List[List[int]],
            ):
                consumption.consumption_reference_by_batch += 1
                consumption.consumption_reference_by_item += len(batch)

                return [
                    self._permutation_to_rank(s, selected_indices)
                    for (s, _), selected_indices in zip(
                        self.run_llm_batched(batch, silence=silence, **kwargs),
                        selected_indices_batch,
                    )
                ]

        else:

            def create_prompt(batch: List[Tuple[Result, List[int]]]):
                return [
                    self.create_prompt(result, selected_indices)[0]
                    for result, selected_indices in batch
                ]

            def execute(
                batch: List[Union[str, Dict[str, str]]],
                selected_indices_batch: List[List[int]],
            ):
                consumption.consumption_reference_by_batch += 1
                consumption.consumption_reference_by_item += len(batch)

                return [
                    self._permutation_to_rank(
                        self.run_llm(x, silence=silence, **kwargs)[0], selected_indices
                    )
                    for x, selected_indices in zip(batch, selected_indices_batch)
                ]

        return (
            ModelFunction(
                create_prompt=create_prompt,
                execute=execute,
                window_size=self._window_size,
            ),
            consumption,
        )

    @staticmethod
    def get_reorder_policy(reorder_policy: str, **kwargs):
        for policy in SUPPORT_REORDER_POLICIES:
            if reorder_policy.startswith(policy.name()):
                reorder_params = reorder_policy[len(policy.name()) :]
                if len(reorder_params) <= 1:
                    return policy()
                else:
                    assert reorder_params[0] == ":" and reorder_params[1] == "{"
                    reorder_params = reorder_params[1:]
                    try:
                        reorder_param_dict = json.loads(reorder_params)
                        if not isinstance(reorder_param_dict, dict):
                            raise Exception()
                    except Exception as e:
                        print(e)
                        raise Exception(f"Cannot load reorder policy {reorder_policy}")
                    return policy(**reorder_param_dict, extra_args=dict(**kwargs))

        raise Exception(f"Cannot find reorder policy {reorder_policy}")<|MERGE_RESOLUTION|>--- conflicted
+++ resolved
@@ -27,7 +27,9 @@
 
 logger = logging.getLogger(__name__)
 
-<<<<<<< HEAD
+ALPH_START_IDX = ord("A") - 1
+
+
 SUPPORT_REORDER_POLICIES = [
     SlidingWindowReorderPolicy,
     TournamentSortReorderPolicy,
@@ -39,9 +41,6 @@
 class RerankConsumption:
     consumption_reference_by_batch: int
     consumption_reference_by_item: int
-=======
-ALPH_START_IDX = ord("A") - 1
->>>>>>> 5f31fe1a
 
 
 class ListwiseRankLLM(RankLLM, ABC):
@@ -65,11 +64,7 @@
         window_size: int,
         prompt_mode: PromptMode,
         num_few_shot_examples: int,
-<<<<<<< HEAD
-=======
-        window_size: int,
         use_alpha: bool = False,
->>>>>>> 5f31fe1a
     ) -> None:
         super().__init__(model, context_size, prompt_mode)
         self._num_few_shot_examples = num_few_shot_examples
@@ -79,6 +74,7 @@
         )
         self._window_size = window_size
         self._use_alpha = use_alpha
+    
 
     def rerank_batch(
         self,
@@ -136,6 +132,62 @@
 
         return result
 
+    def rerank_batch(
+        self,
+        requests: List[Request],
+        rank_start: int = 0,
+        rank_end: int = 100,
+        shuffle_candidates: bool = False,
+        logging: bool = False,
+        batched: bool = False,
+        **kwargs: Any,
+    ) -> List[Result]:
+        populate_exec_summary: bool = kwargs.get("populate_exec_summary", False)
+
+        batch_size = kwargs.get("batch_size", 1)
+
+        if not batched:
+            batch_size = 1
+
+        reorder_policy = self.reorder_policy
+        model_functions, consumption = self._get_model_function(batched, **kwargs)
+
+        # reranking using vllm
+        if len(set([len(req.candidates) for req in requests])) != 1:
+            raise ValueError("Batched requests must have the same number of candidates")
+
+        result: list[Result] = []
+
+        with tqdm(range(0, len(requests)), leave=False) as bar:
+            for i in range(0, len(requests), batch_size):
+                batch = requests[i : min(i + batch_size, len(requests))]
+                batch_result = reorder_policy.reorder(
+                    requests=[
+                        Result(
+                            query=copy.deepcopy(request.query),
+                            candidates=copy.deepcopy(request.candidates),
+                            ranking_exec_summary=[],
+                        )
+                        for request in batch
+                    ],
+                    rank_start=max(rank_start, 0),
+                    rank_end=min(
+                        rank_end, len(requests[0].candidates)
+                    ),  # TODO: Fails arbitrary hit sizes
+                    model=model_functions,
+                    shuffle_candidates=shuffle_candidates,
+                    logging=logging,
+                    populate_exec_summary=populate_exec_summary,
+                )
+                result.extend(batch_result)
+                bar.update(len(batch))
+
+        logger.info(
+            f"\n\nAverage consumption per request: {consumption.consumption_reference_by_item / len(requests) : .2f}\n\n"
+        )
+
+        return result
+
     def get_output_filename(
         self,
         top_k_candidates: int,
@@ -456,15 +508,6 @@
 
     def _clean_response(self, response: str) -> str:
         new_response = ""
-<<<<<<< HEAD
-        for c in response:
-            if not c.isdigit():
-                if len(new_response) == 0 or new_response[-1] != " ":
-                    new_response += " "
-            else:
-                new_response += c
-        new_response = new_response.strip()
-=======
         if self._use_alpha:
             for c in response:
                 if not c.isalpha():
@@ -475,12 +518,12 @@
         else:
             for c in response:
                 if not c.isdigit():
+                    if len(new_response) == 0 or new_response[-1] != " ":
                     new_response += " "
                 else:
                     new_response += c
             new_response = new_response.strip()
 
->>>>>>> 5f31fe1a
         return new_response
 
     def _remove_duplicate(self, response: List[int]) -> List[int]:
