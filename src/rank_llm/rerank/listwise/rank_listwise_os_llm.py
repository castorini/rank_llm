import json
import logging
import os
import random
import unicodedata
from concurrent.futures import ThreadPoolExecutor
from typing import Any, Dict, List, Optional, Tuple, Optional
import torch
from fastchat.model import get_conversation_template, load_model
from ftfy import fix_text
from tqdm import tqdm
from transformers.generation import GenerationConfig

from rank_llm.data import Request, Result
from rank_llm.rerank import PromptMode

from .listwise_rankllm import ListwiseRankLLM

try:
    from vllm import LLM, SamplingParams, RequestOutput
except:
    LLM = None
    SamplingParams = None

try:
    from sglang import Engine
except:
    Engine = None

logger = logging.getLogger(__name__)

ALPH_START_IDX = ord('A') - 1

class RankListwiseOSLLM(ListwiseRankLLM):
    def __init__(
        self,
        model: str,
        name: str = "",
        context_size: int = 4096,
        prompt_mode: PromptMode = PromptMode.RANK_GPT,
        num_few_shot_examples: int = 0,
        device: str = "cuda",
        num_gpus: int = 1,
        variable_passages: bool = False,
        window_size: int = 20,
        system_message: str = None,
        vllm_batched: bool = False,
        sglang_batched: bool = False,
    ) -> None:
        """
         Creates instance of the RankListwiseOSLLM class, an extension of RankLLM designed for performing listwise ranking of passages using a specified language model. Advanced configurations are supported such as GPU acceleration, variable passage handling, and custom system messages for generating prompts.
         RankListWiseOSLLM uses the default implementations for sliding_window

         Parameters:
         - model (str): Identifier for the language model to be used for ranking tasks.
         - context_size (int, optional): Maximum number of tokens that can be handled in a single prompt. Defaults to 4096.
        - prompt_mode (PromptMode, optional): Specifies the mode of prompt generation, with the default set to RANK_GPT,
         indicating that this class is designed primarily for listwise ranking tasks following the RANK_GPT methodology.
         - num_few_shot_examples (int, optional): Number of few-shot learning examples to include in the prompt, allowing for
         the integration of example-based learning to improve model performance. Defaults to 0, indicating no few-shot examples
         by default.
         - device (str, optional): Specifies the device for model computation ('cuda' for GPU or 'cpu'). Defaults to 'cuda'.
         - num_gpus (int, optional): Number of GPUs to use for model loading and inference. Defaults to 1.
         - variable_passages (bool, optional): Indicates whether the number of passages to rank can vary. Defaults to False.
         - window_size (int, optional): The window size for handling text inputs. Defaults to 20.
         - system_message (Optional[str], optional): Custom system message to be included in the prompt for additional
         instructions or context. Defaults to None.
         - vllm_batched (bool, optional): Indicates whether batched inference using VLLM is leveraged. Defaults to False.
         - sglang_batched (bool, optional): Indicates whether batched inference using SGLang is leveraged. Defaults to False.

         Raises:
         - AssertionError: If CUDA is specified as the device but is not available on the system.
         - ValueError: If an unsupported prompt mode is provided.

         Note:
         - This class is operates given scenarios where listwise ranking is required, with support for dynamic
         passage handling and customization of prompts through system messages and few-shot examples.
         - GPU acceleration is supported and recommended for faster computations.
        TODO: Make repetition_penalty configurable
        """
        super().__init__(
            model, context_size, prompt_mode, num_few_shot_examples, window_size
        )
        self._device = device
        self._vllm_batched = vllm_batched
        self._sglang_batched = sglang_batched
        self._name = name
        self._variable_passages = variable_passages
        self._system_message = system_message
        self._output_token_estimate = None

        if num_few_shot_examples > 0:
            with open("data/output_v2_aug_filtered.jsonl", "r") as json_file:
                self._examples = list(json_file)[1:-1]
        if self._device == "cuda":
            assert torch.cuda.is_available()

        if prompt_mode != PromptMode.RANK_GPT:
            raise ValueError(
                f"Unsupported prompt mode: {prompt_mode}. The only prompt mode currently supported is a slight variation of {PromptMode.RANK_GPT} prompt."
            )
        if vllm_batched and LLM is None:
            raise ImportError(
                "Please install rank-llm with `pip install rank-llm[vllm]` to use batch inference."
            )
        elif vllm_batched:
            # TODO: find max_model_len given gpu
            self._llm = LLM(
                model,
                download_dir=os.getenv("HF_HOME"),
                enforce_eager=False,
<<<<<<< HEAD
                max_logprobs=30,
                tensor_parallel_size=num_gpus
=======
            )
            self._tokenizer = self._llm.get_tokenizer()
        elif sglang_batched and Engine is None:
            raise ImportError(
                "Please install rank-llm with `pip install rank-llm[sglang]` to use sglang batch inference."
>>>>>>> 6448c161
            )
        elif sglang_batched:
            port = random.randint(30000, 35000)
            self._llm = Engine(model, port=port)
            self._tokenizer = self._llm.get_tokenizer()
        else:
            self._llm, self._tokenizer = load_model(
                model, device=device, num_gpus=num_gpus
            )

    def rerank_batch(
        self,
        requests: List[Request],
        rank_start: int = 0,
        rank_end: int = 100,
        shuffle_candidates: bool = False,
        logging: bool = False,
        use_logits: bool = False,
        use_alpha: bool = False,
        **kwargs: Any,
    ) -> List[Result]:
        top_k_retrieve: int = kwargs.get("top_k_retrieve", 50)
        window_size: int = kwargs.get("window_size", 20)
        window_size = min(window_size, top_k_retrieve)
        step: int = kwargs.get("step", 10)
        populate_exec_summary: bool = kwargs.get("populate_exec_summary", False)

        if self._vllm_batched or self._sglang_batched:
            # reranking using vllm or sglang
            if len(set([len(req.candidates) for req in requests])) != 1:
                raise ValueError(
                    "Batched requests must have the same number of candidates"
                )

            return self.sliding_windows_batched(
                requests,
                rank_start=max(rank_start, 0),
                rank_end=min(
                    rank_end, len(requests[0].candidates)
                ),  # TODO: Fails arbitrary hit sizes
                window_size=window_size,
                step=step,
                shuffle_candidates=shuffle_candidates,
                logging=logging,
                populate_exec_summary=populate_exec_summary,
                use_logits=use_logits,
                use_alpha=use_alpha
            )
        else:
            if use_logits:
                raise TypeError("Reranking using logits of first identifier is currently only supported when vllm_batch=True")

            # Normal operation mode
            results = []
            for request in tqdm(requests):
                result = self.sliding_windows(
                    request,
                    rank_start=max(rank_start, 0),
                    rank_end=min(rank_end, len(request.candidates)),
                    window_size=window_size,
                    step=step,
                    shuffle_candidates=shuffle_candidates,
                    logging=logging,
                    populate_exec_summary=populate_exec_summary,
                    use_logits=use_logits,
                    use_alpha=use_alpha
                )
                results.append(result)
            return results

    def _evaluate_logits(self, logits: Dict[str, 'Logit'], use_alpha: bool, total: Tuple[int, int]) -> Tuple[str, Dict[int, float]]:
        if use_alpha:
            evaluations = {
                ord(logit.decoded_token): logit.logprob
                for logit in logits.values()
                if len(logit.decoded_token) == 1 and 
                   logit.decoded_token.isalpha() and 
                   ALPH_START_IDX + 1 <= ord(logit.decoded_token) <= ALPH_START_IDX + self._window_size
            }
            sorted_evaluations = sorted(evaluations.items(), key=lambda x: -x[1])
            result_string = ">".join([f"[{chr(x)}]" for x, y in sorted_evaluations])
        else:
            evaluations = {
                int(logit.decoded_token): logit.logprob
                for logit in logits.values()
                if logit.decoded_token.isnumeric() and
                   not unicodedata.name(logit.decoded_token).startswith(('SUPERSCRIPT', 'VULGAR FRACTION', 'SUBSCRIPT')) and
                   total[0] <= int(logit.decoded_token) <= total[1]
            }
            sorted_evaluations = sorted(evaluations.items(), key=lambda x: -x[1])
            result_string = ">".join([f"[{x}]" for x, y in sorted_evaluations])

        return result_string, evaluations

    def _get_logits_single_digit(self, output: RequestOutput, use_alpha: bool = False, effective_location: int = 1, total: Tuple[int, int] = (1, 9)):
        logits = output.outputs[0].logprobs[effective_location]
        return self._evaluate_logits(logits, use_alpha, total)

    def run_llm_batched(
        self,
        prompts: List[str | List[Dict[str, str]]],
        current_window_size: Optional[int] = None,
        use_logits: bool = False,
        use_alpha: bool = False,
    ) -> List[Tuple[str, int]]:
        if SamplingParams is None:
            raise ImportError(
                "Please install rank-llm with `pip install rank-llm[vllm]` to use batch inference."
            )
<<<<<<< HEAD
        
        logger.info(f"VLLM Generating!")
        if current_window_size is None:
            current_window_size = self._window_size

        if use_logits:
            params = SamplingParams(
                min_tokens=2,
                max_tokens=2, 
                temperature=0.0,
                logprobs=30,
            )
            outputs = self._llm.generate(prompts, sampling_params=params)
            arr = [self._get_logits_single_digit(output, use_alpha=use_alpha) for output in outputs]
            return [(s, len(s)) for s, __ in arr]
        else:
            sampling_params = SamplingParams(
                temperature=0.0,
                max_tokens=self.num_output_tokens(current_window_size, use_alpha),
                min_tokens=self.num_output_tokens(current_window_size, use_alpha),
            )
            outputs = self._llm.generate(prompts, sampling_params)
=======

        if isinstance(self._llm, LLM):
            logger.info(f"VLLM Generating!")
            sampling_params = SamplingParams(
                temperature=0.0,
                max_tokens=self.num_output_tokens(current_window_size),
                min_tokens=self.num_output_tokens(current_window_size),
            )
            outputs = self._llm.generate(prompts, sampling_params)
            logger.info(outputs)
>>>>>>> 6448c161
            return [
                (output.outputs[0].text, len(output.outputs[0].token_ids))
                for output in outputs
            ]
<<<<<<< HEAD
=======
        else:
            logger.info(f"SGLang Generating!")
            sampling_params = {
                "temperature": 0.0,
                "max_new_tokens": self.num_output_tokens(current_window_size),
                "min_new_tokens": self.num_output_tokens(current_window_size),
            }
            outputs = self._llm.generate(prompts, sampling_params)
            return [
                # completion_tokens counts stop token
                (output["text"], output["meta_info"]["completion_tokens"] - 1)
                for output in outputs
            ]
>>>>>>> 6448c161

    def run_llm(
        self, prompt: str, current_window_size: Optional[int] = None, use_logits: bool = False, use_alpha: bool = False
    ) -> Tuple[str, int]:
        if current_window_size is None:
            current_window_size = self._window_size

        if use_logits:
            params = SamplingParams(min_tokens=1, max_tokens=1, temperature=0.0, logprobs=30)
            output = self._llm.generate([prompt+"["], sampling_params=params, use_tqdm=False)[0]
            s, _ = self._get_logits_single_digit(output, effective_location=0, use_alpha=use_alpha)
            return s, len(s)
        else:
            inputs = self._tokenizer([prompt])
            inputs = {k: torch.tensor(v).to(self._device) for k, v in inputs.items()}
            gen_cfg = GenerationConfig.from_model_config(self._llm.config)
            gen_cfg.max_new_tokens = self.num_output_tokens(current_window_size, use_alpha)
            gen_cfg.min_new_tokens = self.num_output_tokens(current_window_size, use_alpha)
            # gen_cfg.temperature = 0
            gen_cfg.do_sample = False
            output_ids = self._llm.generate(**inputs, generation_config=gen_cfg)

            if self._llm.config.is_encoder_decoder:
                output_ids = output_ids[0]
            else:
                output_ids = output_ids[0][len(inputs["input_ids"][0]) :]
            outputs = self._tokenizer.decode(
                output_ids, skip_special_tokens=True, spaces_between_special_tokens=False
            )
            return outputs, output_ids.size(0)

    def num_output_tokens(self, current_window_size: Optional[int] = None, use_alpha : bool = False) -> int:
        if current_window_size is None:
            current_window_size = self._window_size

        if self._output_token_estimate and self._window_size == current_window_size:
            return self._output_token_estimate

        if use_alpha:
            token_str = " > ".join([f"[{i+1}]" for i in range(current_window_size)])
        else:
            token_str = " > ".join([f"[{chr(ALPH_START_IDX+i+1)}]" for i in range(current_window_size)])

        _output_token_estimate = len(self._tokenizer.encode(token_str)) - 1

        if self._output_token_estimate is None and self._window_size == current_window_size:
            self._output_token_estimate = _output_token_estimate

        return _output_token_estimate

    def _add_prefix_prompt(self, query: str, num: int, use_alpha: bool = False) -> str:
        if use_alpha:
            return f"I will provide you with {num} passages, each indicated by a alphabetical identifier []. Rank the passages based on their relevance to the search query: {query}.\n"
        else:
            return f"I will provide you with {num} passages, each indicated by a numerical identifier []. Rank the passages based on their relevance to the search query: {query}.\n"

    def _add_post_prompt(self, query: str, num: int, use_alpha: bool = False) -> str:
        if use_alpha:
            example_ordering = "[B] > [A]" if self._variable_passages else "[D] > [B]"
        else:
            example_ordering = "[2] > [1]" if self._variable_passages else "[4] > [2]"
        return f"Search Query: {query}.\nRank the {num} passages above based on their relevance to the search query. All the passages should be included and listed using identifiers, in descending order of relevance. The output format should be [] > [], e.g., {example_ordering}, Only respond with the ranking results, do not say any word or explain."

    def _add_few_shot_examples(self, conv):
        for _ in range(self._num_few_shot_examples):
            ex = random.choice(self._examples)
            obj = json.loads(ex)
            prompt = obj["conversations"][0]["value"]
            response = obj["conversations"][1]["value"]
            conv.append_message(conv.roles[0], prompt)
            conv.append_message(conv.roles[1], response)
        return conv

    def _add_few_shot_examples_messages(self, messages):
        for _ in range(self._num_few_shot_examples):
            ex = random.choice(self._examples)
            obj = json.loads(ex)
            prompt = obj["conversations"][0]["value"]
            response = obj["conversations"][1]["value"]
            messages.append({"role": "user", "content": prompt})
            messages.append({"role": "assistant", "content": response})
        return messages

    def create_prompt(
        self, result: Result, rank_start: int, rank_end: int, use_alpha: bool = False
    ) -> Tuple[str, int]:
        query = result.query.text
        query = self._replace_number(query)
        num = len(result.candidates[rank_start:rank_end])
        max_length = 300 * (20 / (rank_end - rank_start))
        while True:
            if self._vllm_batched:
                messages = list()
                if self._system_message:
                    messages.append({"role": "system", "content": self._system_message})
                messages = self._add_few_shot_examples_messages(messages)
                prefix = self._add_prefix_prompt(query, num, use_alpha=use_alpha)
                rank = 0
                input_context = f"{prefix}\n"
                for cand in result.candidates[rank_start:rank_end]:
                    rank += 1
                    content = self.convert_doc_to_prompt_content(cand.doc, max_length)
                    
                    identifier = chr(ALPH_START_IDX + rank) if use_alpha else str(rank)
                    input_context += f"[{identifier}] {self._replace_number(content)}\n"

                input_context += self._add_post_prompt(query, num, use_alpha=use_alpha)
                messages.append({"role": "user", "content": input_context})

                prompt = self._tokenizer.apply_chat_template(messages, tokenize=False, add_generation_prompt=True)
                prompt = fix_text(prompt)
                num_tokens = self.get_num_tokens(prompt)
                if num_tokens <= self.max_tokens() - self.num_output_tokens(
                    rank_end - rank_start, use_alpha
                ):
                    break
                else:
                    max_length -= max(
                        1,
                        (
                            num_tokens
                            - self.max_tokens()
                            + self.num_output_tokens(rank_end - rank_start, use_alpha)
                        )
                        // ((rank_end - rank_start) * 4),
                    )
            else:
                conv = get_conversation_template(self._model)
                if self._system_message:
                    conv.set_system_message(self._system_message)
                conv = self._add_few_shot_examples(conv)
                prefix = self._add_prefix_prompt(query, num, use_alpha=use_alpha)
                rank = 0
                input_context = f"{prefix}\n"
                for cand in result.candidates[rank_start:rank_end]:
                    rank += 1
                    # For Japanese should cut by character: content = content[:int(max_length)]
                    content = self.convert_doc_to_prompt_content(cand.doc, max_length)

                    identifier = chr(ALPH_START_IDX + rank) if use_alpha else str(rank)
                    input_context += f"[{identifier}] {self._replace_number(content)}\n"

                input_context += self._add_post_prompt(query, num, use_alpha=use_alpha)
                conv.append_message(conv.roles[0], input_context)
                conv.append_message(conv.roles[1], None)
                prompt = conv.get_prompt()
                prompt = fix_text(prompt)
                num_tokens = self.get_num_tokens(prompt)
                if num_tokens <= self.max_tokens() - self.num_output_tokens(
                    rank_end - rank_start, use_alpha
                ):
                    break
                else:
                    max_length -= max(
                        1,
                        (
                            num_tokens
                            - self.max_tokens()
                            + self.num_output_tokens(rank_end - rank_start, use_alpha)
                        )
                        // ((rank_end - rank_start) * 4),
                    )
        return prompt, self.get_num_tokens(prompt)

    def create_prompt_batched(
        self,
        results: List[Result],
        rank_start: int,
        rank_end: int,
        batch_size: int = 32,
        use_alpha: bool = False
    ) -> List[Tuple[str, int]]:
        def chunks(lst, n):
            """Yield successive n-sized chunks from lst."""
            for i in range(0, len(lst), n):
                yield lst[i : i + n]

        all_completed_prompts = []

        with ThreadPoolExecutor() as executor:
            for batch in tqdm(chunks(results, batch_size), desc="Processing batches"):
                completed_prompts = list(
                    executor.map(
                        lambda result: self.create_prompt(result, rank_start, rank_end, use_alpha=use_alpha),
                        batch,
                    )
                )
                all_completed_prompts.extend(completed_prompts)
        return all_completed_prompts

    def get_num_tokens(self, prompt: str) -> int:
        return len(self._tokenizer.encode(prompt))

    def cost_per_1k_token(self, input_token: bool) -> float:
        return 0

    def get_name(self) -> str:
        return self._name<|MERGE_RESOLUTION|>--- conflicted
+++ resolved
@@ -109,16 +109,13 @@
                 model,
                 download_dir=os.getenv("HF_HOME"),
                 enforce_eager=False,
-<<<<<<< HEAD
                 max_logprobs=30,
                 tensor_parallel_size=num_gpus
-=======
             )
             self._tokenizer = self._llm.get_tokenizer()
         elif sglang_batched and Engine is None:
             raise ImportError(
                 "Please install rank-llm with `pip install rank-llm[sglang]` to use sglang batch inference."
->>>>>>> 6448c161
             )
         elif sglang_batched:
             port = random.randint(30000, 35000)
@@ -228,7 +225,6 @@
             raise ImportError(
                 "Please install rank-llm with `pip install rank-llm[vllm]` to use batch inference."
             )
-<<<<<<< HEAD
         
         logger.info(f"VLLM Generating!")
         if current_window_size is None:
@@ -251,38 +247,10 @@
                 min_tokens=self.num_output_tokens(current_window_size, use_alpha),
             )
             outputs = self._llm.generate(prompts, sampling_params)
-=======
-
-        if isinstance(self._llm, LLM):
-            logger.info(f"VLLM Generating!")
-            sampling_params = SamplingParams(
-                temperature=0.0,
-                max_tokens=self.num_output_tokens(current_window_size),
-                min_tokens=self.num_output_tokens(current_window_size),
-            )
-            outputs = self._llm.generate(prompts, sampling_params)
-            logger.info(outputs)
->>>>>>> 6448c161
             return [
                 (output.outputs[0].text, len(output.outputs[0].token_ids))
                 for output in outputs
             ]
-<<<<<<< HEAD
-=======
-        else:
-            logger.info(f"SGLang Generating!")
-            sampling_params = {
-                "temperature": 0.0,
-                "max_new_tokens": self.num_output_tokens(current_window_size),
-                "min_new_tokens": self.num_output_tokens(current_window_size),
-            }
-            outputs = self._llm.generate(prompts, sampling_params)
-            return [
-                # completion_tokens counts stop token
-                (output["text"], output["meta_info"]["completion_tokens"] - 1)
-                for output in outputs
-            ]
->>>>>>> 6448c161
 
     def run_llm(
         self, prompt: str, current_window_size: Optional[int] = None, use_logits: bool = False, use_alpha: bool = False
