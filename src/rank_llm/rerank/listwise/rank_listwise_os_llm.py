--- conflicted
+++ resolved
@@ -34,12 +34,18 @@
     sglang = None
     Engine = None
 
+try:
+    import tensorrt_llm
+except:
+    tensorrt_llm = None
+
+
 logger = logging.getLogger(__name__)
 
 ALPH_START_IDX = ord("A") - 1
 
 # TODO Type alias for inference backend, should be changed into type alias when update to 3.12
-InferenceBackend: TypeAlias = Literal["vllm", "sglang", "transformers"]
+InferenceBackend: TypeAlias = Literal["vllm", "sglang", "tensorrt", "transformers"]
 
 ReorderMethod: TypeAlias = Literal["logits", "order"]
 
@@ -61,12 +67,9 @@
         use_logits: bool = False,
         use_alpha: bool = False,
         vllm_batched: bool = False,
+        vllm_chunked_prefill: bool = False,
         sglang_batched: bool = False,
-<<<<<<< HEAD
-        vllm_chunked_prefill: bool = False,
-=======
         tensorrt_batched: bool = False,
->>>>>>> 417c3898
     ) -> None:
         """
          Creates instance of the RankListwiseOSLLM class, an extension of RankLLM designed for performing listwise ranking of passages using a specified language model. Advanced configurations are supported such as GPU acceleration, variable passage handling, and custom system messages for generating prompts.
@@ -167,16 +170,14 @@
             port = random.randint(30000, 35000)
             self._llm = Engine(model_path=model, port=port)
             self._tokenizer = self._llm.get_tokenizer()
+        elif tensorrt_batched and tensorrt_llm is None:
+            raise ImportError(
+                "Please install rank-llm with `pip install -e .[tensorrt-llm]` to use tensorrt batch inference."
+            )
         elif tensorrt_batched:
-            try:
-                from tensorrt_llm import LLM as TRTLLM
-                from tensorrt_llm import BuildConfig
-            except Exception:
-                raise ImportError(
-                    "Please install rank-llm with `pip install -e .[tensorrt-llm]` to use tensorrt batch inference."
-                )
-            build_config = BuildConfig(max_seq_len=4096)
-            self._llm = TRTLLM(model=model, build_config=build_config)
+            assert tensorrt_llm is not None
+            build_config = tensorrt_llm.BuildConfig(max_seq_len=4096)
+            self._llm = tensorrt_llm.LLM(model=model, build_config=build_config)
             self._tokenizer = self._llm.tokenizer
         else:
             self._llm_inference_mode = "transformers"
@@ -200,7 +201,6 @@
         batched: bool = False,
         **kwargs: Any,
     ) -> List[Result]:
-<<<<<<< HEAD
         return super().rerank_batch(
             requests=requests,
             rank_start=rank_start,
@@ -210,54 +210,6 @@
             batched=(self._llm_inference_mode in ("vllm", "sglang")) or batched,
             **kwargs,
         )
-=======
-        top_k_retrieve: int = kwargs.get("top_k_retrieve", 50)
-        window_size: int = kwargs.get("window_size", 20)
-        window_size = min(window_size, top_k_retrieve)
-        step: int = kwargs.get("step", 10)
-        populate_exec_summary: bool = kwargs.get("populate_exec_summary", False)
-
-        if self._vllm_batched or self._sglang_batched or self._tensorrt_batched:
-            # reranking using vllm or sglang or tensorrtllm
-            if len(set([len(req.candidates) for req in requests])) != 1:
-                raise ValueError(
-                    "Batched requests must have the same number of candidates"
-                )
-
-            return self.sliding_windows_batched(
-                requests,
-                rank_start=max(rank_start, 0),
-                rank_end=min(
-                    rank_end, len(requests[0].candidates)
-                ),  # TODO: Fails arbitrary hit sizes
-                window_size=window_size,
-                step=step,
-                shuffle_candidates=shuffle_candidates,
-                logging=logging,
-                populate_exec_summary=populate_exec_summary,
-            )
-        else:
-            if self._use_logits:
-                raise TypeError(
-                    "Reranking using logits of first identifier is currently only supported when vllm_batch=True"
-                )
-
-            # Normal operation mode
-            results = []
-            for request in tqdm(requests):
-                result = self.sliding_windows(
-                    request,
-                    rank_start=max(rank_start, 0),
-                    rank_end=min(rank_end, len(request.candidates)),
-                    window_size=window_size,
-                    step=step,
-                    shuffle_candidates=shuffle_candidates,
-                    logging=logging,
-                    populate_exec_summary=populate_exec_summary,
-                )
-                results.append(result)
-            return results
->>>>>>> 417c3898
 
     def _evaluate_logits(
         self, logits: Dict[str, "Logit"], total: Tuple[int, int]
@@ -304,7 +256,6 @@
         silence: bool = False,
         **kwargs,
     ) -> List[Tuple[str, int]]:
-<<<<<<< HEAD
         # ensure everyone is a json string
         for prompt in prompts:
             assert isinstance(prompt, str)
@@ -320,7 +271,6 @@
                     raise ImportError(
                         "Please install rank-llm with `pip install rank-llm[vllm]` to use batch inference."
                     )
-
                 assert LLM is not None and isinstance(self._llm, LLM)
 
                 if not self._use_logits:
@@ -354,25 +304,6 @@
             case "sglang":
                 assert sglang is not None and isinstance(
                     self._llm, sglang.srt.server.Engine
-=======
-        if isinstance(self._llm, LLM) and self._vllm_batched:
-            logger.info(f"VLLM Generating!")
-            if current_window_size is None:
-                current_window_size = self._window_size
-
-            if self._use_logits:
-                params = SamplingParams(
-                    min_tokens=2, max_tokens=2, temperature=0.0, logprobs=30
-                )
-                outputs = self._llm.generate(prompts, sampling_params=params)
-                arr = [self._get_logits_single_digit(output) for output in outputs]
-                return [(s, len(s)) for s, __ in arr]
-            else:
-                sampling_params = SamplingParams(
-                    temperature=0.0,
-                    max_tokens=self.num_output_tokens(current_window_size),
-                    min_tokens=self.num_output_tokens(current_window_size),
->>>>>>> 417c3898
                 )
 
                 sampling_params = [
@@ -389,42 +320,28 @@
                     (output["text"], output["meta_info"]["completion_tokens"] - 1)
                     for output in outputs
                 ]
-<<<<<<< HEAD
+            case "tensorrt":
+                import tensorrt_llm.hlapi.llm
+                from tensorrt_llm import SamplingParams as TRTSamplingParams
+
+                assert isinstance(self._llm, tensorrt_llm.hlapi.llm.LLM)
+                sampling_params = [
+                    TRTSamplingParams(
+                        temperature=0.0,
+                        max_tokens=self.num_output_tokens(x),
+                        min_tokens=self.num_output_tokens(x),
+                    )
+                    for x in num_passages
+                ]
+                outputs = self._llm.generate(prompts_s, sampling_params)
+                return [
+                    (output.outputs[0].text, len(output.outputs[0].token_ids))
+                    for output in outputs
+                ]
             case _:
                 raise ValueError(
                     f"Invalid batched inference configuration: {self._llm_inference_mode} for LLM"
                 )
-=======
-        elif self._tensorrt_batched:
-            import tensorrt_llm.hlapi.llm
-            from tensorrt_llm import SamplingParams as TRTSamplingParams
-
-            if isinstance(self._llm, tensorrt_llm.hlapi.llm.LLM):
-                logger.info(f"TensorRT LLM Generating!")
-                sampling_params = TRTSamplingParams(
-                    temperature=0.0,
-                    max_tokens=self.num_output_tokens(current_window_size),
-                    min_tokens=self.num_output_tokens(current_window_size),
-                )
-                outputs = self._llm.generate(prompts, sampling_params)
-                return [
-                    (output.outputs[0].text, len(output.outputs[0].token_ids))
-                    for output in outputs
-                ]
-        else:
-            logger.info(f"SGLang Generating!")
-            sampling_params = {
-                "temperature": 0.0,
-                "max_new_tokens": self.num_output_tokens(current_window_size),
-                "min_new_tokens": self.num_output_tokens(current_window_size),
-            }
-            outputs = self._llm.generate(prompts, sampling_params)
-            return [
-                # completion_tokens counts stop token
-                (output["text"], output["meta_info"]["completion_tokens"] - 1)
-                for output in outputs
-            ]
->>>>>>> 417c3898
 
     def run_llm(
         self,
@@ -563,7 +480,6 @@
                             f"[{identifier}] {self._replace_number(content)}\n"
                         )
 
-<<<<<<< HEAD
                     input_context += self._add_post_prompt(query, num)
                     messages.append({"role": "user", "content": input_context})
 
@@ -624,62 +540,6 @@
                                 + self.num_output_tokens(num)
                             )
                             // ((num) * 4),
-=======
-                prompt = self._tokenizer.apply_chat_template(
-                    messages, tokenize=False, add_generation_prompt=True
-                )
-                prompt = fix_text(prompt)
-                num_tokens = self.get_num_tokens(prompt)
-                if num_tokens <= self.max_tokens() - self.num_output_tokens(
-                    rank_end - rank_start
-                ):
-                    break
-                else:
-                    max_length -= max(
-                        1,
-                        (
-                            num_tokens
-                            - self.max_tokens()
-                            + self.num_output_tokens(rank_end - rank_start)
-                        )
-                        // ((rank_end - rank_start) * 4),
-                    )
-            else:
-                conv = get_conversation_template(self._model)
-                if self._system_message:
-                    conv.set_system_message(self._system_message)
-                conv = self._add_few_shot_examples(conv)
-                prefix = self._add_prefix_prompt(query, num)
-                rank = 0
-                input_context = f"{prefix}\n"
-                for cand in result.candidates[rank_start:rank_end]:
-                    rank += 1
-                    # For Japanese should cut by character: content = content[:int(max_length)]
-                    content = self.convert_doc_to_prompt_content(cand.doc, max_length)
-
-                    identifier = (
-                        chr(ALPH_START_IDX + rank) if self._use_alpha else str(rank)
-                    )
-                    input_context += f"[{identifier}] {self._replace_number(content)}\n"
-
-                input_context += self._add_post_prompt(query, num)
-                conv.append_message(conv.roles[0], input_context)
-                conv.append_message(conv.roles[1], None)
-                prompt = conv.get_prompt()
-                prompt = fix_text(prompt)
-                num_tokens = self.get_num_tokens(prompt)
-                if num_tokens <= self.max_tokens() - self.num_output_tokens(
-                    rank_end - rank_start
-                ):
-                    break
-                else:
-                    max_length -= max(
-                        1,
-                        (
-                            num_tokens
-                            - self.max_tokens()
-                            + self.num_output_tokens(rank_end - rank_start)
->>>>>>> 417c3898
                         )
         return json.dumps({"prompt": prompt, "num_passages": num}), self.get_num_tokens(
             prompt
