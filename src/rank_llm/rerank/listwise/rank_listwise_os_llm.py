import json
import logging
import os
import random
import unicodedata
from concurrent.futures import ThreadPoolExecutor
from typing import Any, Dict, List, Literal, Optional, Tuple, TypeAlias, Union

import numba
import torch
from fastchat.model import get_conversation_template, load_model
from ftfy import fix_text
from tqdm import tqdm
from transformers.generation import GenerationConfig

from rank_llm.data import Request, Result
from rank_llm.rerank import PromptMode

from .listwise_rankllm import ListwiseRankLLM
from .reorder.reorder_policy import ReorderPolicy

try:
    from vllm import LLM, RequestOutput, SamplingParams
except:
    LLM = None
    RequestOutput = None
    SamplingParams = None

try:
    import sglang
    import sglang.srt.server
    from sglang import Engine
except:
    sglang = None
    Engine = None

try:
    # import tensorrt_llm
    tensorrt_llm = None
except Exception as e:
    tensorrt_llm = None


logger = logging.getLogger(__name__)

ALPH_START_IDX = ord("A") - 1

# TODO Type alias for inference backend, should be changed into type alias when update to 3.12
InferenceBackend: TypeAlias = Literal["vllm", "sglang", "tensorrt", "transformers"]

ReorderMethod: TypeAlias = Literal["logits", "order"]


class RankListwiseOSLLM(ListwiseRankLLM):
    def __init__(
        self,
        model: str,
        reorder_policy: Optional[ReorderPolicy] = None,
        name: str = "",
        context_size: int = 4096,
        window_size: int = 20,
        prompt_mode: PromptMode = PromptMode.RANK_GPT,
        num_few_shot_examples: int = 0,
        device: str = "cuda",
        num_gpus: int = 1,
        variable_passages: bool = False,
        system_message: str = None,
        use_logits: bool = False,
        use_alpha: bool = False,
        vllm_batched: bool = False,
        vllm_chunked_prefill: bool = False,
        sglang_batched: bool = False,
        tensorrt_batched: bool = False,
    ) -> None:
        """
         Creates instance of the RankListwiseOSLLM class, an extension of RankLLM designed for performing listwise ranking of passages using a specified language model. Advanced configurations are supported such as GPU acceleration, variable passage handling, and custom system messages for generating prompts.
         RankListWiseOSLLM uses the default implementations for sliding_window

         Parameters:
         - model (str): Identifier for the language model to be used for ranking tasks.
         - context_size (int, optional): Maximum number of tokens that can be handled in a single prompt. Defaults to 4096.
        - prompt_mode (PromptMode, optional): Specifies the mode of prompt generation, with the default set to RANK_GPT,
         indicating that this class is designed primarily for listwise ranking tasks following the RANK_GPT methodology.
         - num_few_shot_examples (int, optional): Number of few-shot learning examples to include in the prompt, allowing for
         the integration of example-based learning to improve model performance. Defaults to 0, indicating no few-shot examples
         by default.
         - device (str, optional): Specifies the device for model computation ('cuda' for GPU or 'cpu'). Defaults to 'cuda'.
         - num_gpus (int, optional): Number of GPUs to use for model loading and inference. Defaults to 1.
         - variable_passages (bool, optional): Indicates whether the number of passages to rank can vary. Defaults to False.
         - window_size (int, optional): The window size for handling text inputs. Defaults to 20.
         - system_message (Optional[str], optional): Custom system message to be included in the prompt for additional
         instructions or context. Defaults to None.
         - use_logits (bool, optional): Indicates whether to use logits or not. Defaults to False.
         - use_alpha (bool, optional): Indicates whether to use alphabet ordering the prompts. Defaults to False.
         - vllm_batched (bool, optional): Indicates whether batched inference using VLLM is leveraged. Defaults to False.
         - sglang_batched (bool, optional): Indicates whether batched inference using SGLang is leveraged. Defaults to False.
         - tensorrt_batched (bool, optional): Indicates whether batched inference using TensorRT-LLM is leveraged. Defaults to False.

         Raises:
         - AssertionError: If CUDA is specified as the device but is not available on the system.
         - ValueError: If an unsupported prompt mode is provided.

         Note:
         - This class is operates given scenarios where listwise ranking is required, with support for dynamic
         passage handling and customization of prompts through system messages and few-shot examples.
         - GPU acceleration is supported and recommended for faster computations.
        TODO: Make repetition_penalty configurable
        """
        super().__init__(
            reorder_policy=reorder_policy,
            model=model,
            context_size=context_size,
            window_size=window_size,
            prompt_mode=prompt_mode,
            num_few_shot_examples=num_few_shot_examples,
            use_alpha=use_alpha,
        )
        self._device = device
        self._vllm_batched = vllm_batched
        self._sglang_batched = sglang_batched
        self._tensorrt_batched = tensorrt_batched
        self._name = name
        self._variable_passages = variable_passages
        self._system_message = system_message
        self._output_token_estimate = None
        self._use_logits = use_logits

        if num_few_shot_examples > 0:
            with open("data/output_v2_aug_filtered.jsonl", "r") as json_file:
                self._examples = list(json_file)[1:-1]
        if self._device == "cuda":
            assert torch.cuda.is_available()

        if prompt_mode != PromptMode.RANK_GPT:
            raise ValueError(
                f"Unsupported prompt mode: {prompt_mode}. The only prompt mode currently supported is a slight variation of {PromptMode.RANK_GPT} prompt."
            )

        # ============ Model Loading ==========

        # case of Any is the transformers load_model
        self._llm_inference_mode: InferenceBackend = None
        self._llm: Union[LLM, Engine, Any] = None

        if vllm_batched and LLM is None:
            raise ImportError(
                "Please install rank-llm with `pip install -e .[vllm]` to use batch inference."
            )
        elif vllm_batched:
<<<<<<< HEAD
            # TODO: find max_model_len given gpu
            assert LLM is not None
            self._llm_inference_mode = "vllm"
=======
>>>>>>> dc1ed3e4
            self._llm = LLM(
                model,
                download_dir=os.getenv("HF_HOME"),
                enforce_eager=False,
                enable_chunked_prefill=vllm_chunked_prefill,
                disable_sliding_window=vllm_chunked_prefill,
                max_logprobs=30,
                tensor_parallel_size=num_gpus,
<<<<<<< HEAD
                gpu_memory_utilization=0.93,  # TODO do we need to fix this?
=======
>>>>>>> dc1ed3e4
            )
            self._tokenizer = self._llm.get_tokenizer()
        elif sglang_batched and Engine is None:
            raise ImportError(
                "Please install rank-llm with `pip install -e .[sglang]` to use sglang batch inference."
            )
        elif sglang_batched:
            assert Engine is not None
            self._llm_inference_mode = "sglang"
            port = random.randint(30000, 35000)
            self._llm = Engine(model_path=model, port=port)
            self._tokenizer = self._llm.get_tokenizer()
        elif tensorrt_batched and tensorrt_llm is None:
            raise ImportError(
                "Please install rank-llm with `pip install -e .[tensorrt-llm]` to use tensorrt batch inference."
            )
        elif tensorrt_batched:
            assert tensorrt_llm is not None
            build_config = tensorrt_llm.BuildConfig(max_seq_len=4096)
            self._llm = tensorrt_llm.LLM(model=model, build_config=build_config)
            self._tokenizer = self._llm.tokenizer
        else:
            self._llm_inference_mode = "transformers"
            self._llm, self._tokenizer = load_model(
                model, device=device, num_gpus=num_gpus
            )

        # ============ Logits ==========

        self._logits_mode: ReorderMethod = "logits" if self._use_logits else "order"

        # ============ Order chars ==========

    def rerank_batch(
        self,
        requests: List[Request],
        rank_start: int = 0,
        rank_end: int = 100,
        shuffle_candidates: bool = False,
        logging: bool = False,
        batched: bool = False,
        **kwargs: Any,
    ) -> List[Result]:
        return super().rerank_batch(
            requests=requests,
            rank_start=rank_start,
            rank_end=rank_end,
            shuffle_candidates=shuffle_candidates,
            logging=logging,
            batched=(self._llm_inference_mode in ("vllm", "sglang")) or batched,
            **kwargs,
        )

    def _evaluate_logits(
        self, logits: Dict[str, "Logit"], total: Tuple[int, int]
    ) -> Tuple[str, Dict[int, float]]:
        if self._use_alpha:
            evaluations = {
                ord(logit.decoded_token): logit.logprob
                for logit in logits.values()
                if len(logit.decoded_token) == 1
                and logit.decoded_token.isalpha()
                and ALPH_START_IDX + 1
                <= ord(logit.decoded_token)
                <= ALPH_START_IDX + self._window_size
            }
            sorted_evaluations = sorted(evaluations.items(), key=lambda x: -x[1])
            result_string = ">".join([f"[{chr(x)}]" for x, y in sorted_evaluations])
        else:
            evaluations = {
                int(logit.decoded_token): logit.logprob
                for logit in logits.values()
                if logit.decoded_token.isnumeric()
                and not unicodedata.name(logit.decoded_token).startswith(
                    ("SUPERSCRIPT", "VULGAR FRACTION", "SUBSCRIPT")
                )
                and total[0] <= int(logit.decoded_token) <= total[1]
            }
            sorted_evaluations = sorted(evaluations.items(), key=lambda x: -x[1])
            result_string = ">".join([f"[{x}]" for x, y in sorted_evaluations])

        return result_string, evaluations

    def _get_logits_single_digit(
        self,
        output: RequestOutput,
        effective_location: int = 1,
        total: Tuple[int, int] = (1, 9),
    ):
        logits = output.outputs[0].logprobs[effective_location]
        return self._evaluate_logits(logits, total)

    def run_llm_batched(
        self,
        prompts: List[str | List[Dict[str, str]]],
        silence: bool = False,
        **kwargs,
    ) -> List[Tuple[str, int]]:
        # ensure everyone is a json string
        for prompt in prompts:
            assert isinstance(prompt, str)
        # load the json
        prompt_datas = [
            json.loads(prompt) for prompt in prompts if isinstance(prompt, str)
        ]
        prompts_s: List[str] = [prompt["prompt"] for prompt in prompt_datas]
        num_passages: List[int] = [prompt["num_passages"] for prompt in prompt_datas]
        match self._llm_inference_mode:
            case "vllm":
                if SamplingParams is None:
                    raise ImportError(
                        "Please install rank-llm with `pip install rank-llm[vllm]` to use batch inference."
                    )
                assert LLM is not None and isinstance(self._llm, LLM)

                if not self._use_logits:
                    sampling_params = [
                        SamplingParams(
                            temperature=0.0,
                            max_tokens=self.num_output_tokens(x),
                            min_tokens=0,
                        )
                        for x in num_passages
                    ]
                    outputs = self._llm.generate(
                        prompts_s, sampling_params, use_tqdm=not silence
                    )
                    return [
                        (output.outputs[0].text, len(output.outputs[0].token_ids))
                        for output in outputs
                    ]
                else:
                    sampling_params = [
                        SamplingParams(
                            temperature=0.0, max_tokens=2, min_tokens=2, logprobs=30
                        )
                        for _ in num_passages
                    ]
                    outputs = self._llm.generate(
                        prompts_s, sampling_params, use_tqdm=not silence
                    )
                    arr = [self._get_logits_single_digit(output) for output in outputs]
                    return [(s, len(s)) for s, _ in arr]
            case "sglang":
                assert sglang is not None and isinstance(
                    self._llm, sglang.srt.server.Engine
                )

                sampling_params = [
                    {
                        "temperature": 0.0,
                        "max_new_tokens": self.num_output_tokens(psg),
                        "min_new_tokens": self.num_output_tokens(psg),
                    }
                    for psg in num_passages
                ]
                outputs = self._llm.generate(prompts_s, sampling_params)
                return [
                    # completion_tokens counts stop token
                    (output["text"], output["meta_info"]["completion_tokens"] - 1)
                    for output in outputs
                ]
            case "tensorrt":
                import tensorrt_llm.hlapi.llm
                from tensorrt_llm import SamplingParams as TRTSamplingParams

                assert isinstance(self._llm, tensorrt_llm.hlapi.llm.LLM)
                sampling_params = [
                    TRTSamplingParams(
                        temperature=0.0,
                        max_tokens=self.num_output_tokens(x),
                        min_tokens=self.num_output_tokens(x),
                    )
                    for x in num_passages
                ]
                outputs = self._llm.generate(prompts_s, sampling_params)
                return [
                    (output.outputs[0].text, len(output.outputs[0].token_ids))
                    for output in outputs
                ]
            case _:
                raise ValueError(
                    f"Invalid batched inference configuration: {self._llm_inference_mode} for LLM"
                )

    def run_llm(
        self,
        prompt: Union[str, List[Dict[str, str]]],
        silence: bool = False,
        **kwargs,
    ) -> Tuple[str, int]:
        assert isinstance(prompt, str)
        prompt_data = json.loads(prompt)
        prompt_s, num_passage_s = prompt_data["prompt"], prompt_data["num_passages"]
        num_passage = int(num_passage_s)

        if self._use_logits:
            assert (
                self._llm_inference_mode == "vllm"
                and SamplingParams is not None
                and LLM is not None
                and isinstance(self._llm, LLM)
            ), "Logits are only supported with VLLM"
            params = SamplingParams(
                min_tokens=1, max_tokens=1, temperature=0.0, logprobs=30
            )
            output = self._llm.generate(
                [prompt + "["], sampling_params=params, use_tqdm=False
            )[0]
            s, _ = self._get_logits_single_digit(output, effective_location=0)
            return s, len(s)
        else:
            inputs = self._tokenizer([prompt_s])
            inputs = {k: torch.tensor(v).to(self._device) for k, v in inputs.items()}
            gen_cfg = GenerationConfig.from_model_config(self._llm.config)
            gen_cfg.max_new_tokens = self.num_output_tokens(num_passage)
            gen_cfg.min_new_tokens = self.num_output_tokens(num_passage)
            # gen_cfg.temperature = 0
            gen_cfg.do_sample = False
            output_ids = self._llm.generate(**inputs, generation_config=gen_cfg)

            if self._llm.config.is_encoder_decoder:
                output_ids = output_ids[0]
            else:
                output_ids = output_ids[0][len(inputs["input_ids"][0]) :]
            outputs = self._tokenizer.decode(
                output_ids,
                skip_special_tokens=True,
                spaces_between_special_tokens=False,
            )
            return outputs, output_ids.size(0)

    def num_output_tokens(self, current_window_size: Optional[int] = None) -> int:
        if current_window_size is None:
            current_window_size = self._window_size

        if self._output_token_estimate and self._window_size == current_window_size:
            return self._output_token_estimate

        if not self._use_alpha:
            token_str = " > ".join([f"[{i+1}]" for i in range(current_window_size)])
        else:
            token_str = " > ".join(
                [f"[{chr(ALPH_START_IDX+i+1)}]" for i in range(current_window_size)]
            )

        _output_token_estimate = len(self._tokenizer.encode(token_str)) - 1

        if (
            self._output_token_estimate is None
            and self._window_size == current_window_size
        ):
            self._output_token_estimate = _output_token_estimate

        return _output_token_estimate

    def _add_prefix_prompt(self, query: str, num: int) -> str:
        if self._use_alpha:
            return f"I will provide you with {num} passages, each indicated by a alphabetical identifier []. Rank the passages based on their relevance to the search query: {query}.\n"
        else:
            return f"I will provide you with {num} passages, each indicated by a numerical identifier []. Rank the passages based on their relevance to the search query: {query}.\n"

    def _add_post_prompt(self, query: str, num: int) -> str:
        if self._use_alpha:
            example_ordering = "[B] > [A]" if self._variable_passages else "[D] > [B]"
        else:
            example_ordering = "[2] > [1]" if self._variable_passages else "[4] > [2]"
        return f"Search Query: {query}.\nRank the {num} passages above based on their relevance to the search query. All the passages should be included and listed using identifiers, in descending order of relevance. The output format should be [] > [], e.g., {example_ordering}, Only respond with the ranking results, do not say any word or explain."

    def _add_few_shot_examples(self, conv):
        for _ in range(self._num_few_shot_examples):
            ex = random.choice(self._examples)
            obj = json.loads(ex)
            prompt = obj["conversations"][0]["value"]
            response = obj["conversations"][1]["value"]
            conv.append_message(conv.roles[0], prompt)
            conv.append_message(conv.roles[1], response)
        return conv

    def _add_few_shot_examples_messages(self, messages):
        for _ in range(self._num_few_shot_examples):
            ex = random.choice(self._examples)
            obj = json.loads(ex)
            prompt = obj["conversations"][0]["value"]
            response = obj["conversations"][1]["value"]
            messages.append({"role": "user", "content": prompt})
            messages.append({"role": "assistant", "content": response})
        return messages

    def create_prompt(
        self, result: Result, selected_indices: List[int]
    ) -> Tuple[str, int]:
        query = result.query.text
        query = self._replace_number(query)
        num = len(selected_indices)
        max_length = int(300 * (20 / (len(selected_indices))))
        while True:
            match self._llm_inference_mode:
                case "vllm":
                    messages = list()
                    if self._system_message:
                        messages.append(
                            {"role": "system", "content": self._system_message}
                        )
                    messages = self._add_few_shot_examples_messages(messages)
                    prefix = self._add_prefix_prompt(query, num)
                    rank = 0
                    input_context = f"{prefix}\n"
                    for idx in selected_indices:
                        cand = result.candidates[idx]
                        rank += 1
                        content = self.convert_doc_to_prompt_content(
                            cand.doc, max_length
                        )

                        identifier = (
                            chr(ALPH_START_IDX + rank) if self._use_alpha else str(rank)
                        )
                        input_context += (
                            f"[{identifier}] {self._replace_number(content)}\n"
                        )

                    input_context += self._add_post_prompt(query, num)
                    messages.append({"role": "user", "content": input_context})

                    prompt = self._tokenizer.apply_chat_template(
                        messages, tokenize=False, add_generation_prompt=True
                    )
                    prompt = fix_text(prompt)
                    num_tokens = self.get_num_tokens(prompt)
                    if num_tokens <= self.max_tokens() - self.num_output_tokens(num):
                        break
                    else:
                        max_length -= max(
                            1,
                            (
                                num_tokens
                                - self.max_tokens()
                                + self.num_output_tokens(num)
                            )
                            // ((num) * 4),
                        )
                case _:
                    conv = get_conversation_template(self._model)
                    if self._system_message:
                        conv.set_system_message(self._system_message)
                    conv = self._add_few_shot_examples(conv)
                    prefix = self._add_prefix_prompt(query, num)
                    rank = 0
                    input_context = f"{prefix}\n"
                    for cand in selected_indices:
                        cand = result.candidates[cand]
                        rank += 1
                        # For Japanese should cut by character: content = content[:int(max_length)]
                        content = self.convert_doc_to_prompt_content(
                            cand.doc, max_length
                        )

                        identifier = (
                            chr(ALPH_START_IDX + rank) if self._use_alpha else str(rank)
                        )
                        input_context += (
                            f"[{identifier}] {self._replace_number(content)}\n"
                        )

                    input_context += self._add_post_prompt(query, num)
                    conv.append_message(conv.roles[0], input_context)
                    conv.append_message(conv.roles[1], None)
                    prompt = conv.get_prompt()
                    prompt = fix_text(prompt)
                    num_tokens = self.get_num_tokens(prompt)
                    if num_tokens <= self.max_tokens() - self.num_output_tokens(num):
                        break
                    else:
                        max_length -= max(
                            1,
                            (
                                num_tokens
                                - self.max_tokens()
                                + self.num_output_tokens(num)
                            )
                            // ((num) * 4),
                        )
        return json.dumps({"prompt": prompt, "num_passages": num}), self.get_num_tokens(
            prompt
        )

    def create_prompt_batched(
        self,
        results: List[Result],
        selected_indices_batch: List[List[int]],
        batch_size: int = 32,
    ) -> List[Tuple[Union[str, List[Dict[str, str]]], int]]:
        def chunks(lst, n):
            """Yield successive n-sized chunks from lst."""
            for i in range(0, len(lst), n):
                yield lst[i : i + n]

        all_completed_prompts = []

        with ThreadPoolExecutor() as executor:
            for batch in tqdm(
                chunks(list(zip(results, selected_indices_batch)), batch_size),
                desc="Processing batches",
                leave=False,
            ):
                completed_prompts = list(
                    executor.map(lambda req: self.create_prompt(req[0], req[1]), batch)
                )
                all_completed_prompts.extend(completed_prompts)
        return all_completed_prompts

    def get_num_tokens(self, prompt: Union[str, List[Dict[str, str]]]) -> int:
        assert isinstance(prompt, str), "Prompt should be a string in RankListwiseOSLLM"
        return len(self._tokenizer.encode(prompt))

    def cost_per_1k_token(self, input_token: bool) -> float:
        return 0

    def get_name(self) -> str:
        return self._name<|MERGE_RESOLUTION|>--- conflicted
+++ resolved
@@ -147,12 +147,9 @@
                 "Please install rank-llm with `pip install -e .[vllm]` to use batch inference."
             )
         elif vllm_batched:
-<<<<<<< HEAD
             # TODO: find max_model_len given gpu
             assert LLM is not None
             self._llm_inference_mode = "vllm"
-=======
->>>>>>> dc1ed3e4
             self._llm = LLM(
                 model,
                 download_dir=os.getenv("HF_HOME"),
@@ -161,10 +158,6 @@
                 disable_sliding_window=vllm_chunked_prefill,
                 max_logprobs=30,
                 tensor_parallel_size=num_gpus,
-<<<<<<< HEAD
-                gpu_memory_utilization=0.93,  # TODO do we need to fix this?
-=======
->>>>>>> dc1ed3e4
             )
             self._tokenizer = self._llm.get_tokenizer()
         elif sglang_batched and Engine is None:
