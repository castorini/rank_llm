import json
import logging
import os
import random
import unicodedata
from concurrent.futures import ThreadPoolExecutor
from typing import Any, Dict, List, Literal, Optional, Tuple, TypeAlias, Union

import torch
from fastchat.model import get_conversation_template, load_model
from ftfy import fix_text
from tqdm import tqdm
from transformers.generation import GenerationConfig

from rank_llm.data import Request, Result
from rank_llm.rerank import PromptMode

from .listwise_rankllm import ListwiseRankLLM
from .reorder.reorder_policy import ReorderPolicy

try:
    from vllm import LLM, RequestOutput, SamplingParams
except:
    LLM = None
    RequestOutput = None
    SamplingParams = None

<<<<<<< HEAD
try:
    import sglang
    import sglang.srt.server
    from sglang import Engine
except:
    sglang = None
    Engine = None

try:
    import tensorrt_llm
except:
    tensorrt_llm = None


=======
>>>>>>> 9da0bd96
logger = logging.getLogger(__name__)

ALPH_START_IDX = ord("A") - 1

# TODO Type alias for inference backend, should be changed into type alias when update to 3.12
InferenceBackend: TypeAlias = Literal["vllm", "sglang", "tensorrt", "transformers"]

ReorderMethod: TypeAlias = Literal["logits", "order"]


class RankListwiseOSLLM(ListwiseRankLLM):
    def __init__(
        self,
        model: str,
        reorder_policy: Optional[ReorderPolicy] = None,
        name: str = "",
        context_size: int = 4096,
        window_size: int = 20,
        prompt_mode: PromptMode = PromptMode.RANK_GPT,
        num_few_shot_examples: int = 0,
        device: str = "cuda",
        num_gpus: int = 1,
        variable_passages: bool = False,
        system_message: str = None,
        use_logits: bool = False,
        use_alpha: bool = False,
        vllm_batched: bool = False,
        vllm_chunked_prefill: bool = False,
        sglang_batched: bool = False,
        tensorrt_batched: bool = False,
    ) -> None:
        """
         Creates instance of the RankListwiseOSLLM class, an extension of RankLLM designed for performing listwise ranking of passages using a specified language model. Advanced configurations are supported such as GPU acceleration, variable passage handling, and custom system messages for generating prompts.
         RankListWiseOSLLM uses the default implementations for sliding_window

         Parameters:
         - model (str): Identifier for the language model to be used for ranking tasks.
         - context_size (int, optional): Maximum number of tokens that can be handled in a single prompt. Defaults to 4096.
        - prompt_mode (PromptMode, optional): Specifies the mode of prompt generation, with the default set to RANK_GPT,
         indicating that this class is designed primarily for listwise ranking tasks following the RANK_GPT methodology.
         - num_few_shot_examples (int, optional): Number of few-shot learning examples to include in the prompt, allowing for
         the integration of example-based learning to improve model performance. Defaults to 0, indicating no few-shot examples
         by default.
         - device (str, optional): Specifies the device for model computation ('cuda' for GPU or 'cpu'). Defaults to 'cuda'.
         - num_gpus (int, optional): Number of GPUs to use for model loading and inference. Defaults to 1.
         - variable_passages (bool, optional): Indicates whether the number of passages to rank can vary. Defaults to False.
         - window_size (int, optional): The window size for handling text inputs. Defaults to 20.
         - system_message (Optional[str], optional): Custom system message to be included in the prompt for additional
         instructions or context. Defaults to None.
         - use_logits (bool, optional): Indicates whether to use logits or not. Defaults to False.
         - use_alpha (bool, optional): Indicates whether to use alphabet ordering the prompts. Defaults to False.
         - vllm_batched (bool, optional): Indicates whether batched inference using VLLM is leveraged. Defaults to False.
         - sglang_batched (bool, optional): Indicates whether batched inference using SGLang is leveraged. Defaults to False.
         - tensorrt_batched (bool, optional): Indicates whether batched inference using TensorRT-LLM is leveraged. Defaults to False.

         Raises:
         - AssertionError: If CUDA is specified as the device but is not available on the system.
         - ValueError: If an unsupported prompt mode is provided.

         Note:
         - This class is operates given scenarios where listwise ranking is required, with support for dynamic
         passage handling and customization of prompts through system messages and few-shot examples.
         - GPU acceleration is supported and recommended for faster computations.
        TODO: Make repetition_penalty configurable
        """
        super().__init__(
            reorder_policy=reorder_policy,
            model=model,
            context_size=context_size,
            window_size=window_size,
            prompt_mode=prompt_mode,
            num_few_shot_examples=num_few_shot_examples,
            use_alpha=use_alpha,
        )
        self._device = device
        self._vllm_batched = vllm_batched
        self._sglang_batched = sglang_batched
        self._tensorrt_batched = tensorrt_batched
        self._name = name
        self._variable_passages = variable_passages
        self._system_message = system_message
        self._output_token_estimate = None
        self._use_logits = use_logits

        if num_few_shot_examples > 0:
            with open("data/output_v2_aug_filtered.jsonl", "r") as json_file:
                self._examples = list(json_file)[1:-1]
        if self._device == "cuda":
            assert torch.cuda.is_available()

        if prompt_mode != PromptMode.RANK_GPT:
            raise ValueError(
                f"Unsupported prompt mode: {prompt_mode}. The only prompt mode currently supported is a slight variation of {PromptMode.RANK_GPT} prompt."
            )

        # ============ Model Loading ==========

        # case of Any is the transformers load_model
        self._llm_inference_mode: InferenceBackend = None
        self._llm: Union[LLM, Engine, Any] = None

        if vllm_batched and LLM is None:
            raise ImportError(
                "Please install rank-llm with `pip install -e .[vllm]` to use batch inference."
            )
        elif vllm_batched:
            # TODO: find max_model_len given gpu
            assert LLM is not None
            self._llm_inference_mode = "vllm"
            self._llm = LLM(
                model,
                download_dir=os.getenv("HF_HOME"),
                enforce_eager=False,
                enable_chunked_prefill=vllm_chunked_prefill,
                disable_sliding_window=vllm_chunked_prefill,
                max_logprobs=30,
                tensor_parallel_size=num_gpus,
            )
            self._tokenizer = self._llm.get_tokenizer()
        elif sglang_batched:
<<<<<<< HEAD
            assert Engine is not None
            self._llm_inference_mode = "sglang"
            port = random.randint(30000, 35000)
            self._llm = Engine(model_path=model, port=port)
=======
            try:
                from sglang import Engine
            except Exception:
                raise ImportError(
                    "Please install rank-llm with `pip install -e .[sglang]` to use sglang batch inference."
                )
            port = random.randint(30000, 35000)
            self._llm = Engine(
                model_path=model, port=port, download_dir=os.getenv("HF_HOME")
            )
>>>>>>> 9da0bd96
            self._tokenizer = self._llm.get_tokenizer()
        elif tensorrt_batched and tensorrt_llm is None:
            raise ImportError(
                "Please install rank-llm with `pip install -e .[tensorrt-llm]` to use tensorrt batch inference."
            )
        elif tensorrt_batched:
            assert tensorrt_llm is not None
            self._llm_inference_mode = "tensorrt"
            build_config = tensorrt_llm.BuildConfig(max_seq_len=4096)
            self._llm = tensorrt_llm.LLM(model=model, build_config=build_config)
            self._tokenizer = self._llm.tokenizer
        else:
            self._llm_inference_mode = "transformers"
            self._llm, self._tokenizer = load_model(
                model, device=device, num_gpus=num_gpus
            )

        # ============ Logits ==========

        self._logits_mode: ReorderMethod = "logits" if self._use_logits else "order"

        # ============ Order chars ==========

    def rerank_batch(
        self,
        requests: List[Request],
        rank_start: int = 0,
        rank_end: int = 100,
        shuffle_candidates: bool = False,
        logging: bool = False,
        batched: bool = False,
        **kwargs: Any,
    ) -> List[Result]:
        return super().rerank_batch(
            requests=requests,
            rank_start=rank_start,
            rank_end=rank_end,
            shuffle_candidates=shuffle_candidates,
            logging=logging,
            batched=(self._llm_inference_mode in ("vllm", "sglang", "tensorrt"))
            or batched,
            **kwargs,
        )

    def _evaluate_logits(
        self, logits: Dict[str, "Logit"], total: Tuple[int, int]
    ) -> Tuple[str, Dict[int, float]]:
        if self._use_alpha:
            evaluations = {
                ord(logit.decoded_token): logit.logprob
                for logit in logits.values()
                if len(logit.decoded_token) == 1
                and logit.decoded_token.isalpha()
                and ALPH_START_IDX + 1
                <= ord(logit.decoded_token)
                <= ALPH_START_IDX + self._window_size
            }
            sorted_evaluations = sorted(evaluations.items(), key=lambda x: -x[1])
            result_string = ">".join([f"[{chr(x)}]" for x, y in sorted_evaluations])
        else:
            evaluations = {
                int(logit.decoded_token): logit.logprob
                for logit in logits.values()
                if logit.decoded_token.isnumeric()
                and not unicodedata.name(logit.decoded_token).startswith(
                    ("SUPERSCRIPT", "VULGAR FRACTION", "SUBSCRIPT")
                )
                and total[0] <= int(logit.decoded_token) <= total[1]
            }
            sorted_evaluations = sorted(evaluations.items(), key=lambda x: -x[1])
            result_string = ">".join([f"[{x}]" for x, y in sorted_evaluations])

        return result_string, evaluations

    def _get_logits_single_digit(
        self,
        output: RequestOutput,
        effective_location: int = 1,
        total: Tuple[int, int] = (1, 9),
    ):
        logits = output.outputs[0].logprobs[effective_location]
        return self._evaluate_logits(logits, total)

    def run_llm_batched(
        self,
        prompts: List[str | List[Dict[str, str]]],
        silence: bool = False,
        **kwargs,
    ) -> List[Tuple[str, int]]:
        # ensure everyone is a json string
        for prompt in prompts:
            assert isinstance(prompt, str)
        # load the json
        prompt_datas = [
            json.loads(prompt) for prompt in prompts if isinstance(prompt, str)
        ]
        prompts_s: List[str] = [prompt["prompt"] for prompt in prompt_datas]
        num_passages: List[int] = [prompt["num_passages"] for prompt in prompt_datas]
        match self._llm_inference_mode:
            case "vllm":
                if SamplingParams is None:
                    raise ImportError(
                        "Please install rank-llm with `pip install rank-llm[vllm]` to use batch inference."
                    )
                assert LLM is not None and isinstance(self._llm, LLM)

                if not self._use_logits:
                    sampling_params = [
                        SamplingParams(
                            temperature=0.0,
                            max_tokens=self.num_output_tokens(x),
                            min_tokens=0,
                        )
                        for x in num_passages
                    ]
                    outputs = self._llm.generate(
                        prompts_s, sampling_params, use_tqdm=not silence
                    )
                    return [
                        (output.outputs[0].text, len(output.outputs[0].token_ids))
                        for output in outputs
                    ]
                else:
                    sampling_params = [
                        SamplingParams(
                            temperature=0.0, max_tokens=2, min_tokens=2, logprobs=30
                        )
                        for _ in num_passages
                    ]
                    outputs = self._llm.generate(
                        prompts_s, sampling_params, use_tqdm=not silence
                    )
                    arr = [self._get_logits_single_digit(output) for output in outputs]
                    return [(s, len(s)) for s, _ in arr]
            case "sglang":
                assert sglang is not None and isinstance(
                    self._llm, sglang.srt.server.Engine
                )

                sampling_params = [
                    {
                        "temperature": 0.0,
                        "max_new_tokens": self.num_output_tokens(psg),
                        "min_new_tokens": self.num_output_tokens(psg),
                    }
                    for psg in num_passages
                ]
                outputs = self._llm.generate(prompts_s, sampling_params)
                return [
                    # completion_tokens counts stop token
                    (output["text"], output["meta_info"]["completion_tokens"] - 1)
                    for output in outputs
                ]
            case "tensorrt":
                import tensorrt_llm.hlapi.llm
                from tensorrt_llm import SamplingParams as TRTSamplingParams

                assert isinstance(self._llm, tensorrt_llm.hlapi.llm.LLM)
                sampling_params = [
                    TRTSamplingParams(
                        temperature=0.0,
                        max_tokens=self.num_output_tokens(x),
                        min_tokens=self.num_output_tokens(x),
                    )
                    for x in num_passages
                ]
                outputs = self._llm.generate(prompts_s, sampling_params)
                return [
                    (output.outputs[0].text, len(output.outputs[0].token_ids))
                    for output in outputs
                ]
            case _:
                raise ValueError(
                    f"Invalid batched inference configuration: {self._llm_inference_mode} for LLM"
                )

    def run_llm(
        self,
        prompt: Union[str, List[Dict[str, str]]],
        silence: bool = False,
        **kwargs,
    ) -> Tuple[str, int]:
        assert isinstance(prompt, str)
        prompt_data = json.loads(prompt)
        prompt_s, num_passage_s = prompt_data["prompt"], prompt_data["num_passages"]
        num_passage = int(num_passage_s)

        if self._use_logits:
            assert (
                self._llm_inference_mode == "vllm"
                and SamplingParams is not None
                and LLM is not None
                and isinstance(self._llm, LLM)
            ), "Logits are only supported with VLLM"
            params = SamplingParams(
                min_tokens=1, max_tokens=1, temperature=0.0, logprobs=30
            )
            output = self._llm.generate(
                [prompt + "["], sampling_params=params, use_tqdm=False
            )[0]
            s, _ = self._get_logits_single_digit(output, effective_location=0)
            return s, len(s)
        else:
            inputs = self._tokenizer([prompt_s])
            inputs = {k: torch.tensor(v).to(self._device) for k, v in inputs.items()}
            gen_cfg = GenerationConfig.from_model_config(self._llm.config)
            gen_cfg.max_new_tokens = self.num_output_tokens(num_passage)
            gen_cfg.min_new_tokens = self.num_output_tokens(num_passage)
            # gen_cfg.temperature = 0
            gen_cfg.do_sample = False
            output_ids = self._llm.generate(**inputs, generation_config=gen_cfg)

            if self._llm.config.is_encoder_decoder:
                output_ids = output_ids[0]
            else:
                output_ids = output_ids[0][len(inputs["input_ids"][0]) :]
            outputs = self._tokenizer.decode(
                output_ids,
                skip_special_tokens=True,
                spaces_between_special_tokens=False,
            )
            return outputs, output_ids.size(0)

    def num_output_tokens(self, current_window_size: Optional[int] = None) -> int:
        if current_window_size is None:
            current_window_size = self._window_size

        if self._output_token_estimate and self._window_size == current_window_size:
            return self._output_token_estimate

        if not self._use_alpha:
            token_str = " > ".join([f"[{i+1}]" for i in range(current_window_size)])
        else:
            token_str = " > ".join(
                [f"[{chr(ALPH_START_IDX+i+1)}]" for i in range(current_window_size)]
            )

        _output_token_estimate = len(self._tokenizer.encode(token_str)) - 1

        if (
            self._output_token_estimate is None
            and self._window_size == current_window_size
        ):
            self._output_token_estimate = _output_token_estimate

        return _output_token_estimate

    def _add_prefix_prompt(self, query: str, num: int) -> str:
        if self._use_alpha:
            return f"I will provide you with {num} passages, each indicated by a alphabetical identifier []. Rank the passages based on their relevance to the search query: {query}.\n"
        else:
            return f"I will provide you with {num} passages, each indicated by a numerical identifier []. Rank the passages based on their relevance to the search query: {query}.\n"

    def _add_post_prompt(self, query: str, num: int) -> str:
        if self._use_alpha:
            example_ordering = "[B] > [A]" if self._variable_passages else "[D] > [B]"
        else:
            example_ordering = "[2] > [1]" if self._variable_passages else "[4] > [2]"
        return f"Search Query: {query}.\nRank the {num} passages above based on their relevance to the search query. All the passages should be included and listed using identifiers, in descending order of relevance. The output format should be [] > [], e.g., {example_ordering}, Only respond with the ranking results, do not say any word or explain."

    def _add_few_shot_examples(self, conv):
        for _ in range(self._num_few_shot_examples):
            ex = random.choice(self._examples)
            obj = json.loads(ex)
            prompt = obj["conversations"][0]["value"]
            response = obj["conversations"][1]["value"]
            conv.append_message(conv.roles[0], prompt)
            conv.append_message(conv.roles[1], response)
        return conv

    def _add_few_shot_examples_messages(self, messages):
        for _ in range(self._num_few_shot_examples):
            ex = random.choice(self._examples)
            obj = json.loads(ex)
            prompt = obj["conversations"][0]["value"]
            response = obj["conversations"][1]["value"]
            messages.append({"role": "user", "content": prompt})
            messages.append({"role": "assistant", "content": response})
        return messages

    def create_prompt(
        self, result: Result, selected_indices: List[int]
    ) -> Tuple[str, int]:
        query = result.query.text
        query = self._replace_number(query)
        num = len(selected_indices)
        max_length = int(300 * (20 / (len(selected_indices))))
        while True:
            match self._llm_inference_mode:
                case "vllm":
                    messages = list()
                    if self._system_message:
                        messages.append(
                            {"role": "system", "content": self._system_message}
                        )
                    messages = self._add_few_shot_examples_messages(messages)
                    prefix = self._add_prefix_prompt(query, num)
                    rank = 0
                    input_context = f"{prefix}\n"
                    for idx in selected_indices:
                        cand = result.candidates[idx]
                        rank += 1
                        content = self.convert_doc_to_prompt_content(
                            cand.doc, max_length
                        )

                        identifier = (
                            chr(ALPH_START_IDX + rank) if self._use_alpha else str(rank)
                        )
                        input_context += (
                            f"[{identifier}] {self._replace_number(content)}\n"
                        )

                    input_context += self._add_post_prompt(query, num)
                    messages.append({"role": "user", "content": input_context})

                    prompt = self._tokenizer.apply_chat_template(
                        messages, tokenize=False, add_generation_prompt=True
                    )
                    prompt = fix_text(prompt)
                    num_tokens = self.get_num_tokens(prompt)
                    if num_tokens <= self.max_tokens() - self.num_output_tokens(num):
                        break
                    else:
                        max_length -= max(
                            1,
                            (
                                num_tokens
                                - self.max_tokens()
                                + self.num_output_tokens(num)
                            )
                            // ((num) * 4),
                        )
                case _:
                    conv = get_conversation_template(self._model)
                    if self._system_message:
                        conv.set_system_message(self._system_message)
                    conv = self._add_few_shot_examples(conv)
                    prefix = self._add_prefix_prompt(query, num)
                    rank = 0
                    input_context = f"{prefix}\n"
                    for cand in selected_indices:
                        cand = result.candidates[cand]
                        rank += 1
                        # For Japanese should cut by character: content = content[:int(max_length)]
                        content = self.convert_doc_to_prompt_content(
                            cand.doc, max_length
                        )

                        identifier = (
                            chr(ALPH_START_IDX + rank) if self._use_alpha else str(rank)
                        )
                        input_context += (
                            f"[{identifier}] {self._replace_number(content)}\n"
                        )

                    input_context += self._add_post_prompt(query, num)
                    conv.append_message(conv.roles[0], input_context)
                    conv.append_message(conv.roles[1], None)
                    prompt = conv.get_prompt()
                    prompt = fix_text(prompt)
                    num_tokens = self.get_num_tokens(prompt)
                    if num_tokens <= self.max_tokens() - self.num_output_tokens(num):
                        break
                    else:
                        max_length -= max(
                            1,
                            (
                                num_tokens
                                - self.max_tokens()
                                + self.num_output_tokens(num)
                            )
                            // ((num) * 4),
                        )
        return json.dumps({"prompt": prompt, "num_passages": num}), self.get_num_tokens(
            prompt
        )

    def create_prompt_batched(
        self,
        results: List[Result],
        selected_indices_batch: List[List[int]],
        batch_size: int = 32,
    ) -> List[Tuple[Union[str, List[Dict[str, str]]], int]]:
        def chunks(lst, n):
            """Yield successive n-sized chunks from lst."""
            for i in range(0, len(lst), n):
                yield lst[i : i + n]

        all_completed_prompts = []

        with ThreadPoolExecutor() as executor:
            for batch in tqdm(
                chunks(list(zip(results, selected_indices_batch)), batch_size),
                desc="Processing batches",
                leave=False,
            ):
                completed_prompts = list(
                    executor.map(lambda req: self.create_prompt(req[0], req[1]), batch)
                )
                all_completed_prompts.extend(completed_prompts)
        return all_completed_prompts

    def get_num_tokens(self, prompt: Union[str, List[Dict[str, str]]]) -> int:
        assert isinstance(prompt, str), "Prompt should be a string in RankListwiseOSLLM"
        return len(self._tokenizer.encode(prompt))

    def cost_per_1k_token(self, input_token: bool) -> float:
        return 0

    def get_name(self) -> str:
        return self._name<|MERGE_RESOLUTION|>--- conflicted
+++ resolved
@@ -25,7 +25,6 @@
     RequestOutput = None
     SamplingParams = None
 
-<<<<<<< HEAD
 try:
     import sglang
     import sglang.srt.server
@@ -39,9 +38,6 @@
 except:
     tensorrt_llm = None
 
-
-=======
->>>>>>> 9da0bd96
 logger = logging.getLogger(__name__)
 
 ALPH_START_IDX = ord("A") - 1
@@ -161,24 +157,17 @@
                 tensor_parallel_size=num_gpus,
             )
             self._tokenizer = self._llm.get_tokenizer()
+        elif sglang_batched and sglang is None:
+            raise ImportError(
+                "Please install rank-llm with `pip install -e .[sglang]` to use batch inference."
+            )
         elif sglang_batched:
-<<<<<<< HEAD
             assert Engine is not None
             self._llm_inference_mode = "sglang"
             port = random.randint(30000, 35000)
-            self._llm = Engine(model_path=model, port=port)
-=======
-            try:
-                from sglang import Engine
-            except Exception:
-                raise ImportError(
-                    "Please install rank-llm with `pip install -e .[sglang]` to use sglang batch inference."
-                )
-            port = random.randint(30000, 35000)
             self._llm = Engine(
                 model_path=model, port=port, download_dir=os.getenv("HF_HOME")
             )
->>>>>>> 9da0bd96
             self._tokenizer = self._llm.get_tokenizer()
         elif tensorrt_batched and tensorrt_llm is None:
             raise ImportError(
