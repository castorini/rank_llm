import logging
import os
import random
import unicodedata
from concurrent.futures import ThreadPoolExecutor
from importlib.resources import files
from typing import Any, Dict, List, Optional, Tuple

import torch
import vllm
from ftfy import fix_text
from tqdm import tqdm

from rank_llm.data import Request, Result
from rank_llm.rerank.rankllm import PromptMode
from rank_llm.rerank.vllm_handler import VllmHandler
from rank_llm.rerank.vllm_handler_with_openai_sdk import VllmHandlerWithOpenAISDK

from .listwise_rankllm import ListwiseRankLLM

try:
    import sglang
    from sglang import Engine
    from sglang.srt.entrypoints.engine import Engine as SGLangEngineType
except:
    sglang = None
    Engine = None
    SGLangEngineType = None

logger = logging.getLogger(__name__)

ALPH_START_IDX = ord("A") - 1

TEMPLATES = files("rank_llm.rerank.prompt_templates")


class RankListwiseOSLLM(ListwiseRankLLM):
    def __init__(
        self,
        model: str,
        name: str = "",
        context_size: int = 4096,
        prompt_mode: Optional[PromptMode] = None,
        prompt_template_path: Optional[str] = None,
        num_few_shot_examples: int = 0,
        few_shot_file: Optional[str] = None,
        device: str = "cuda" if torch.cuda.is_available() else "cpu",
        num_gpus: int = 1,
        variable_passages: bool = False,
        window_size: int = 20,
        stride: int = 10,
        system_message: Optional[str] = None,
        is_thinking: bool = False,
        reasoning_token_budget: int = 10000,
        use_logits: bool = False,
        use_alpha: bool = False,
        sglang_batched: bool = False,
        tensorrt_batched: bool = False,
        batch_size: int = 32,
        base_url: Optional[str] = None,
    ) -> None:
        """
         Creates instance of the RankListwiseOSLLM class, an extension of RankLLM designed for performing listwise ranking of passages using a specified language model. Advanced configurations are supported such as GPU acceleration, variable passage handling, and custom system messages for generating prompts.
         RankListWiseOSLLM uses the default implementations for sliding_window

         Parameters:
         - model (str): Identifier for the language model to be used for ranking tasks.
         - context_size (int, optional): Maximum number of tokens that can be handled in a single prompt. Defaults to 4096.
         - prompt_mode (PromptMode, optional): Specifies the mode of prompt generation, with the default set to RANK_GPT,
         indicating that this class is designed primarily for listwise ranking tasks following the RANK_GPT methodology.
         - num_few_shot_examples (int, optional): Number of few-shot learning examples to include in the prompt, allowing for
         the integration of example-based learning to improve model performance. Defaults to 0, indicating no few-shot examples
         by default.
         - few_shot_file (str, optional): Path to JSONL file containing few-shot examples. Required if num_few_shot_examples > 0.
         File should contain one JSON object per line with "conversations" field containing prompt/response pairs.
         - device (str, optional): Specifies the device for model computation ('cuda' for GPU or 'cpu'). Defaults to 'cuda'.
         - num_gpus (int, optional): Number of GPUs to use for model loading and inference. Defaults to 1.
         - variable_passages (bool, optional): Indicates whether the number of passages to rank can vary. Defaults to False.
         - window_size (int, optional): The window size for handling text inputs. Defaults to 20.
         - stride (int, optional): The stride size for moving the window. Defaults to 10.
         - system_message (Optional[str], optional): Custom system message to be included in the prompt for additional
         instructions or context. Defaults to None.
         - use_logits (bool, optional): Indicates whether to use logits or not. Defaults to False.
         - use_alpha (bool, optional): Indicates whether to use alphabet ordering the prompts. Defaults to False.
         - sglang_batched (bool, optional): Indicates whether batched inference using SGLang is leveraged. Defaults to False.
         - tensorrt_batched (bool, optional): Indicates whether batched inference using TensorRT-LLM is leveraged. Defaults to False.
         - batch_size (int, optional): The size of the batch for processing requests. Defaults to 32.
         - base_url (str, optional): When specified the Open AI API compatiable vllm handler is used.

         Raises:
         - AssertionError: If CUDA is specified as the device but is not available on the system.
         - ValueError: If an unsupported prompt mode is provided.
         - ValueError: If num_few_shot_examples > 0 but no valid file path is provided

         Note:
         - This class is operates given scenarios where listwise ranking is required, with support for dynamic
         passage handling and customization of prompts through system messages and few-shot examples.
         - GPU acceleration is supported and recommended for faster computations.
        TODO: Make repetition_penalty configurable
        """
        if prompt_template_path is None:
            prompt_template_path = (
                TEMPLATES / "rank_zephyr_alpha_template.yaml"
                if use_alpha
                else TEMPLATES / "rank_zephyr_template.yaml"
            )
        super().__init__(
            model=model,
            context_size=context_size,
            prompt_mode=prompt_mode,
            prompt_template_path=prompt_template_path,
            num_few_shot_examples=num_few_shot_examples,
            few_shot_file=few_shot_file,
            window_size=window_size,
            stride=stride,
            use_alpha=use_alpha,
            device=device,
            batch_size=batch_size,
        )
        self._sglang_batched = sglang_batched
        self._tensorrt_batched = tensorrt_batched
        self._name = name
        self._variable_passages = variable_passages
        self._system_message = system_message
        self._is_thinking = is_thinking
        self._reasoning_token_budget = reasoning_token_budget
        self._output_token_estimate = None
        self._use_logits = use_logits
        self._num_gpus = num_gpus
        self._base_url = base_url

        if self._device == "cuda":
            assert torch.cuda.is_available() and torch.cuda.device_count() >= num_gpus
        if prompt_mode and prompt_mode != PromptMode.RANK_GPT:
            raise ValueError(
                f"Unsupported prompt mode: {prompt_mode}. The only prompt mode currently supported is a slight variation of {PromptMode.RANK_GPT} prompt."
            )

        if sglang_batched:
            if Engine is None:
                raise ImportError(
                    "Please install rank-llm with `pip install rank-llm[sglang]` to use sglang batch inference."
                )
            # Add assert here to ensure
            assert Engine is not None
            port = random.randint(30000, 35000)
            self._llm = Engine(model, port=port)
            self._tokenizer = self._llm.get_tokenizer()
        elif tensorrt_batched:
            try:
                from tensorrt_llm import LLM as TRTLLM
                from tensorrt_llm import BuildConfig
            except Exception:
                raise ImportError(
                    "Please install rank-llm with `pip install -e .[tensorrt-llm]` to use tensorrt batch inference."
                )
            build_config = BuildConfig(max_seq_len=4096)
            self._llm = TRTLLM(model=model, build_config=build_config)
            self._tokenizer = self._llm.tokenizer
        else:
<<<<<<< HEAD
            self._vllm_handler = VllmHandler(
                model=model,
                download_dir=os.getenv("HF_HOME"),
                enforce_eager=False,
                max_logprobs=30,
                tensor_parallel_size=num_gpus,
                gpu_memory_utilization=0.90,
                trust_remote_code=True,
            )
=======
            if self._base_url:
                self._vllm_handler = VllmHandlerWithOpenAISDK(
                    model=model, base_url=base_url
                )
            else:
                self._vllm_handler = VllmHandler(
                    model=model,
                    download_dir=os.getenv("HF_HOME"),
                    enforce_eager=False,
                    max_logprobs=30,
                    tensor_parallel_size=num_gpus,
                    gpu_memory_utilization=0.90,
                )
>>>>>>> 87fa31b4
            self._tokenizer = self._vllm_handler.get_tokenizer()

    def rerank_batch(
        self,
        requests: List[Request],
        rank_start: int = 0,
        rank_end: int = 100,
        shuffle_candidates: bool = False,
        logging: bool = False,
        **kwargs: Any,
    ) -> List[Result]:
        top_k_retrieve: int = kwargs.get("top_k_retrieve", rank_end)
        rank_end = min(top_k_retrieve, rank_end)
        populate_invocations_history: bool = kwargs.get(
            "populate_invocations_history", False
        )

        # reranking using vllm or sglang
        if (
            self._batch_size > 1
            and len(set([len(req.candidates) for req in requests])) != 1
        ):
            raise ValueError("Batched requests must have the same number of candidates")

        return self.sliding_windows_batched(
            requests,
            rank_start=max(rank_start, 0),
            rank_end=min(
                rank_end, len(requests[0].candidates)
            ),  # TODO: Fails arbitrary hit sizes
            top_k_retrieve=top_k_retrieve,
            shuffle_candidates=shuffle_candidates,
            logging=logging,
            populate_invocations_history=populate_invocations_history,
        )

    def _evaluate_logits(
        self, logits: Dict[str, "Logit"], total: Tuple[int, int]
    ) -> Tuple[str, Dict[int, float]]:
        if self._use_alpha:
            evaluations = {
                ord(logit.decoded_token): logit.logprob
                for logit in logits.values()
                if len(logit.decoded_token) == 1
                and logit.decoded_token.isalpha()
                and ALPH_START_IDX + 1
                <= ord(logit.decoded_token)
                <= ALPH_START_IDX + self._window_size
            }
            sorted_evaluations = sorted(evaluations.items(), key=lambda x: -x[1])
            result_string = ">".join([f"[{chr(x)}]" for x, y in sorted_evaluations])
        else:
            evaluations = {
                int(logit.decoded_token): logit.logprob
                for logit in logits.values()
                if logit.decoded_token.isnumeric()
                and not unicodedata.name(logit.decoded_token).startswith(
                    ("SUPERSCRIPT", "VULGAR FRACTION", "SUBSCRIPT", "CJK UNIFIED")
                )
                and total[0] <= int(logit.decoded_token) <= total[1]
            }
            sorted_evaluations = sorted(evaluations.items(), key=lambda x: -x[1])
            result_string = ">".join([f"[{x}]" for x, y in sorted_evaluations])

        return result_string, evaluations

    def _get_logits_single_digit(
        self,
        output: vllm.RequestOutput,
        effective_location: int = 1,
        total: Tuple[int, int] = (1, 9),
    ):
        logits = output.outputs[0].logprobs[effective_location]
        return self._evaluate_logits(logits, total)

    def run_llm_batched(
        self,
        prompts: List[str | List[Dict[str, str]]],
        current_window_size: Optional[int] = None,
    ) -> List[Tuple[str, int]]:
        if current_window_size is None:
            current_window_size = self._window_size

        if hasattr(self, "_vllm_handler"):
            logger.info("VLLM Generating!")

            if self._use_logits:
                outputs = self._vllm_handler.generate_output(
                    prompts=prompts,
                    min_tokens=2,
                    max_tokens=2,
                    temperature=0.0,
                    logprobs=30,
                )
                arr = [self._get_logits_single_digit(output) for output in outputs]
                return [(s, len(s)) for s, __ in arr]
            else:
                max_tokens = (
                    self._reasoning_token_budget
                    + self.num_output_tokens(current_window_size)
                    if self._is_thinking
                    else self.num_output_tokens(current_window_size)
                )
                if self._base_url:
                    kwargs = {
                        "max_tokens": max_tokens,
                        "temperature": 0,
                        # TODO: expose the reasoning effort as an init param if needed.
                        "reasoning": {"effort": "medium", "summary": "detailed"},
                    }
                    return self._vllm_handler.chat_completions(
                        prompts=prompts, max_tokens=max_tokens, temperature=0
                    )
                outputs = self._vllm_handler.generate_output(
                    prompts=prompts,
                    min_tokens=self.num_output_tokens(current_window_size),
                    max_tokens=max_tokens,
                    temperature=0.0,
                )
                return [
                    (output.outputs[0].text, len(output.outputs[0].token_ids))
                    for output in outputs
                ]
        elif (
            sglang is not None
            and SGLangEngineType is not None
            and isinstance(self._llm, SGLangEngineType)
        ):
            logger.info(f"SGLang Generating!")
            sampling_params = {
                "temperature": 0.0,
                "max_new_tokens": self.num_output_tokens(current_window_size),
                "min_new_tokens": self.num_output_tokens(current_window_size),
            }
            outputs = self._llm.generate(prompts, sampling_params)
            return [
                # completion_tokens counts stop token
                (output["text"], output["meta_info"]["completion_tokens"] - 1)
                for output in outputs
            ]
        elif self._tensorrt_batched:
            import tensorrt_llm.hlapi.llm
            from tensorrt_llm import SamplingParams as TRTSamplingParams

            if isinstance(self._llm, tensorrt_llm.hlapi.llm.LLM):
                logger.info(f"TensorRT LLM Generating!")
                sampling_params = TRTSamplingParams(
                    temperature=0.0,
                    max_tokens=self.num_output_tokens(current_window_size),
                    min_tokens=self.num_output_tokens(current_window_size),
                )
                outputs = self._llm.generate(prompts, sampling_params)
                return [
                    (output.outputs[0].text, len(output.outputs[0].token_ids))
                    for output in outputs
                ]
        else:
            raise ValueError(
                "Only support SGLang and VLLM inference backend for inferencing."
            )

    def run_llm(
        self, prompt: str, current_window_size: Optional[int] = None
    ) -> Tuple[str, int]:
        # Now forward the run_llm into run_llm_batched
        if current_window_size is None:
            current_window_size = self._window_size

        return self.run_llm_batched([prompt], current_window_size)[0]

    def num_output_tokens(self, current_window_size: Optional[int] = None) -> int:
        if current_window_size is None:
            current_window_size = self._window_size

        if self._output_token_estimate and self._window_size == current_window_size:
            return self._output_token_estimate

        if self._use_alpha:
            token_str = " > ".join(
                [f"[{chr(ALPH_START_IDX+i+1)}]" for i in range(current_window_size)]
            )
        else:
            token_str = " > ".join([f"[{i+1}]" for i in range(current_window_size)])

        _output_token_estimate = len(self._tokenizer.encode(token_str)) - 1

        if (
            self._output_token_estimate is None
            and self._window_size == current_window_size
        ):
            self._output_token_estimate = _output_token_estimate

        return _output_token_estimate

    def create_prompt(
        self, result: Result, rank_start: int, rank_end: int
    ) -> Tuple[str, int] | Tuple[List[Dict[str, str]], int]:
        max_length = 300 * (20 / (rank_end - rank_start))

        while True:
            messages = self._inference_handler.generate_prompt(
                result=result,
                rank_start=rank_start,
                rank_end=rank_end,
                max_length=max_length,
                use_alpha=self._use_alpha,
                num_fewshot_examples=self._num_few_shot_examples,
                fewshot_examples=self._examples,
            )
            # only apply the chat template when llm.generate is being used since it expects a prerpared prompt. The chat api expects list[dict[str, str]]
            if self._base_url:
                num_tokens = self.get_num_tokens(messages)
            else:
                prompt = self._tokenizer.apply_chat_template(
                    messages,
                    tokenize=False,
                    add_generation_prompt=True,
                    enable_thinking=self._is_thinking,
                )
                prompt = fix_text(prompt)
                num_tokens = self.get_num_tokens(prompt)
            if num_tokens <= self.max_tokens() - self.num_output_tokens(
                rank_end - rank_start
            ):
                break
            else:
                max_length -= max(
                    1,
                    (
                        num_tokens
                        - self.max_tokens()
                        + self.num_output_tokens(rank_end - rank_start)
                    )
                    // ((rank_end - rank_start) * 4),
                )
        if self._base_url:
            return messages, self.get_num_tokens(messages)
        return prompt, self.get_num_tokens(prompt)

    def create_prompt_batched(
        self,
        results: List[Result],
        rank_start: int,
        rank_end: int,
    ) -> List[Tuple[str, int] | Tuple[List[Dict[str, str]], int]]:
        def chunks(lst, n):
            """Yield successive n-sized chunks from lst."""
            for i in range(0, len(lst), n):
                yield lst[i : i + n]

        all_completed_prompts = []

        with ThreadPoolExecutor() as executor:
            for batch in tqdm(
                chunks(results, self._batch_size), desc="Processing batches"
            ):
                completed_prompts = list(
                    executor.map(
                        lambda result: self.create_prompt(result, rank_start, rank_end),
                        batch,
                    )
                )
                all_completed_prompts.extend(completed_prompts)
        return all_completed_prompts

    def get_num_tokens(self, prompt: str | List[Dict[str, str]]) -> int:
        text = prompt
        if isinstance(prompt, list):
            text = "".join(
                f"{message['role']}: {message['content']}\n" for message in prompt
            )
        return len(self._tokenizer.encode(text))

    def cost_per_1k_token(self, input_token: bool) -> float:
        return 0

    def get_name(self) -> str:
        return self._name<|MERGE_RESOLUTION|>--- conflicted
+++ resolved
@@ -158,17 +158,6 @@
             self._llm = TRTLLM(model=model, build_config=build_config)
             self._tokenizer = self._llm.tokenizer
         else:
-<<<<<<< HEAD
-            self._vllm_handler = VllmHandler(
-                model=model,
-                download_dir=os.getenv("HF_HOME"),
-                enforce_eager=False,
-                max_logprobs=30,
-                tensor_parallel_size=num_gpus,
-                gpu_memory_utilization=0.90,
-                trust_remote_code=True,
-            )
-=======
             if self._base_url:
                 self._vllm_handler = VllmHandlerWithOpenAISDK(
                     model=model, base_url=base_url
@@ -181,8 +170,8 @@
                     max_logprobs=30,
                     tensor_parallel_size=num_gpus,
                     gpu_memory_utilization=0.90,
-                )
->>>>>>> 87fa31b4
+                    trust_remote_code=True,
+                )
             self._tokenizer = self._vllm_handler.get_tokenizer()
 
     def rerank_batch(
