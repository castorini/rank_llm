from abc import ABC, abstractmethod
from typing import Any, Dict, List, Tuple

from rank_llm.data import Result
from rank_llm.rerank.inference_handler import BaseInferenceHandler


class ListwiseInferenceHandler(BaseInferenceHandler, ABC):
    ALPH_START_IDX = ord("A") - 1

    def __init__(self, template: Dict[str, str]):
        super().__init__(template)

    @abstractmethod
    def _generate_prefix_suffix(
        self, num: int, query: str, **kwargs: Any
    ) -> Tuple[str | List[Dict[str, str]], str]:
        pass

    @abstractmethod
    def _generate_body(
        self,
        result: Result,
        rank_start: int,
        rank_end: int,
        max_length: int,
        use_alpha: bool,
    ) -> str | List[Dict[str, str]]:
        pass

    def _generate_fewshot_prompt(
        self,
        num_examples: int = 0,
        examples: List[Dict[str, List[Dict[str, str]]]] = [],
<<<<<<< HEAD
        **kwargs: Any,
    ) -> List[Dict[str, str]] | str:
        is_messages = kwargs.get("is_messages", True)
        if is_messages:
            few_shot_prompt = []
            for ex in examples[: min(num_examples, len(examples))]:
                for turn in ex["conversations"]:
                    few_shot_prompt.append(
                        {"role": turn["role"], "content": turn["value"]}
                    )
            return few_shot_prompt
        else:  # string format
            example_messages = []
            for ex in examples[: min(num_examples, len(examples))]:
                if "conversations" in ex and len(ex) >= 2:
                    example_messages.append(
                        f"Example Input:\n{ex['conversations'][0]['value'].strip()}\n"
                        f"Expected Response:\n{ex['conversations'][1]['value'].strip()}"
                    )
            example_text = "\n\n".join(example_messages)

            if "few_shot" in self.template:
                fmt_values = {"examples": example_text}
                return self._format_template(
                    template_key="few_shot", fmt_values=fmt_values
                )
            else:
                return f"In response to the query, rank the passages. Ignore aspects like length, complexity, or writing style, and concentrate on passages that provide a comprehensive understanding of the query. Take into account any inaccuracies or vagueness in the passages when determining their relevance.\nExamples:\n{example_text}"
=======
    ) -> List[Dict[str, str]]:
        few_shot_prompt = []
        for ex in examples[: min(num_examples, len(examples))]:
            for turn in ex["conversations"]:
                few_shot_prompt.append({"role": turn["role"], "content": turn["value"]})
        return few_shot_prompt
>>>>>>> e26abaca

    def _clean_response(self, response: str, **kwargs: Any) -> str:
        use_alpha = kwargs.get("use_alpha", False)

        if "</think>" in response:
            response = response.split("</think>")[-1].strip()

        fake_numbers_map = str.maketrans(
            "⁰¹²³⁴⁵⁶⁷⁸⁹₀₁₂₃₄₅₆₇₈₉①②③④⑤⑥⑦⑧⑨❶❷❸❹❺❻❼❽❾０１２３４５６７８９🄀🄁🄂🄃🄄🄅🄆🄇🄈🄉",
            "0123456789012345678912345678912345678901234567890123456789",
        )
        response = response.translate(fake_numbers_map)

        new_response = ""
        if use_alpha:
            for c in response:
                if not c.isalpha():
                    new_response += " "
                else:
                    new_response += str(ord(c) - self.ALPH_START_IDX)
            new_response = new_response.strip()
        else:
            for c in response:
                if not c.isdigit():
                    new_response += " "
                else:
                    new_response += c
            new_response = new_response.strip()

        return new_response<|MERGE_RESOLUTION|>--- conflicted
+++ resolved
@@ -32,43 +32,12 @@
         self,
         num_examples: int = 0,
         examples: List[Dict[str, List[Dict[str, str]]]] = [],
-<<<<<<< HEAD
-        **kwargs: Any,
-    ) -> List[Dict[str, str]] | str:
-        is_messages = kwargs.get("is_messages", True)
-        if is_messages:
-            few_shot_prompt = []
-            for ex in examples[: min(num_examples, len(examples))]:
-                for turn in ex["conversations"]:
-                    few_shot_prompt.append(
-                        {"role": turn["role"], "content": turn["value"]}
-                    )
-            return few_shot_prompt
-        else:  # string format
-            example_messages = []
-            for ex in examples[: min(num_examples, len(examples))]:
-                if "conversations" in ex and len(ex) >= 2:
-                    example_messages.append(
-                        f"Example Input:\n{ex['conversations'][0]['value'].strip()}\n"
-                        f"Expected Response:\n{ex['conversations'][1]['value'].strip()}"
-                    )
-            example_text = "\n\n".join(example_messages)
-
-            if "few_shot" in self.template:
-                fmt_values = {"examples": example_text}
-                return self._format_template(
-                    template_key="few_shot", fmt_values=fmt_values
-                )
-            else:
-                return f"In response to the query, rank the passages. Ignore aspects like length, complexity, or writing style, and concentrate on passages that provide a comprehensive understanding of the query. Take into account any inaccuracies or vagueness in the passages when determining their relevance.\nExamples:\n{example_text}"
-=======
     ) -> List[Dict[str, str]]:
         few_shot_prompt = []
         for ex in examples[: min(num_examples, len(examples))]:
             for turn in ex["conversations"]:
                 few_shot_prompt.append({"role": turn["role"], "content": turn["value"]})
         return few_shot_prompt
->>>>>>> e26abaca
 
     def _clean_response(self, response: str, **kwargs: Any) -> str:
         use_alpha = kwargs.get("use_alpha", False)
