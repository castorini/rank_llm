from enum import Enum
import json
from pathlib import Path
from typing import Dict, List

from pyserini.index import IndexReader
from pyserini.search import (
    LuceneSearcher,
    LuceneImpactSearcher,
    FaissSearcher,
    QueryEncoder,
    get_topics,
    get_qrels,
)
from tqdm import tqdm

import sys
import os

SCRIPT_DIR = os.path.dirname(os.path.abspath(__file__))
parent = os.path.dirname(SCRIPT_DIR)
parent = os.path.dirname(parent)
sys.path.append(parent)

from rank_llm.result import Result, ResultsWriter
from rank_llm.retrieve.indices_dict import INDICES
from rank_llm.retrieve.topics_dict import TOPICS


class RetrievalMethod(Enum):
    UNSPECIFIED = "unspecified"
    BM25 = "bm25"
    BM25_RM3 = "bm25_rm3"
    SPLADE_P_P_ENSEMBLE_DISTIL = "SPLADE++_EnsembleDistil_ONNX"
    D_BERT_KD_TASB = "distilbert_tas_b"
    OPEN_AI_ADA2 = "openai-ada2"
    REP_LLAMA = "rep-llama"

    def __str__(self):
        return self.value


class PyseriniRetriever:
    def __init__(
        self, dataset: str, retrieval_method: RetrievalMethod = RetrievalMethod.BM25
    ) -> None:
        self._dataset = dataset
        self._retrieval_method = retrieval_method
        if retrieval_method in [RetrievalMethod.BM25, RetrievalMethod.BM25_RM3]:
            self._searcher = LuceneSearcher.from_prebuilt_index(self._get_index())
            if not self._searcher:
                raise ValueError(
                    f"Could not create searcher for `{dataset}` dataset from prebuilt `{self._get_index()}` index."
                )
            self._searcher.set_bm25()
            if retrieval_method == RetrievalMethod.BM25_RM3:
                self._searcher.set_rm3()
        elif retrieval_method == RetrievalMethod.SPLADE_P_P_ENSEMBLE_DISTIL:
            self._searcher = LuceneImpactSearcher.from_prebuilt_index(
                self._get_index(),
                query_encoder="SpladePlusPlusEnsembleDistil",
                min_idf=0,
                encoder_type="onnx",
            )
            if not self._searcher:
                raise ValueError(
                    f"Could not create impact searcher for `{dataset}` dataset from prebuilt `{self._get_index()}` index."
                )
        elif retrieval_method in [
            RetrievalMethod.D_BERT_KD_TASB,
            RetrievalMethod.OPEN_AI_ADA2,
        ]:
            query_encoders_map = {
                (
                    RetrievalMethod.D_BERT_KD_TASB,
                    "dl19",
                ): "distilbert_tas_b-dl19-passage",
                (RetrievalMethod.D_BERT_KD_TASB, "dl20"): "distilbert_tas_b-dl20",
                (RetrievalMethod.OPEN_AI_ADA2, "dl19"): "openai-ada2-dl19-passage",
                (RetrievalMethod.OPEN_AI_ADA2, "dl20"): "openai-ada2-dl20",
            }
            query_encoder = QueryEncoder.load_encoded_queries(
                query_encoders_map[(retrieval_method, dataset)]
            )
            self._searcher = FaissSearcher.from_prebuilt_index(
                self._get_index(), query_encoder
            )
            if not self._searcher:
                raise ValueError(
                    f"Could not create faiss searcher for `{dataset}` dataset from prebuilt `{self._get_index()}` index."
                )
        else:
            raise ValueError(
                "Unsupported/Invalid retrieval method: %s" % retrieval_method
            )
        if dataset not in TOPICS:
            raise ValueError("dataset %s not in TOPICS" % dataset)
        if dataset in ["dl20", "dl21", "dl22"]:
            topics_key = dataset
        else:
            topics_key = TOPICS[dataset]
        self._topics = get_topics(topics_key)
        self._qrels = get_qrels(TOPICS[dataset])
        self._index_reader = IndexReader.from_prebuilt_index(self._get_index("bm25"))

    def _get_index(self, key: str = None) -> str:
        if not key:
            key = self._retrieval_method.value
            # bm25_rm3 uses the same indices as bm25
            if key == "bm25_rm3":
                key = "bm25"
        if self._dataset not in INDICES[key]:
            raise ValueError("dataset %s not in INDICES[%s]" % (self._dataset, key))
        return INDICES[key][self._dataset]

    def _retrieve_query(
        self, query: str, ranks: List[Dict[str, any]], k: int, qid=None
    ) -> None:
        hits = self._searcher.search(query, k=k)
        ranks.append(Result(query=query, hits=[]))
        rank = 0
        for hit in hits:
            rank += 1
            document = self._index_reader.doc(hit.docid)
            content = json.loads(document.raw())
            if "title" in content:
                content = (
                    "Title: " + content["title"] + " " + "Content: " + content["text"]
                )
            elif "contents" in content:
                content = content["contents"]
            else:
                content = content["passage"]
            content = " ".join(content.split())
            # hit.score could be of type 'numpy.float32' which is not json serializable. Always explicitly cast it to float.
            ranks[-1].hits.append(
                {
                    "content": content,
                    "qid": qid,
                    "docid": hit.docid,
                    "rank": rank,
                    "score": float(hit.score),
                }
            )

    def retrieve(self, k=100, qid=None) -> List[Result]:
        """
        Retrieves documents for each query, specified by query id `qid`, in the configured topics.
        Returns list of retrieved documents with specified ranking.

        Args:
            k (int, optional): The number of documents to retrieve for each query. Defaults to 100.
            qid (optional): Specific query ID to retrieve for. Defaults to None.

        Returns:
            List[Result]: A list of retrieval results.
        """
        ranks = []
        if isinstance(self._topics, str):
            self._retrieve_query(self._topics, ranks, k, qid)
            return ranks

        for qid in tqdm(self._topics):
            if qid in self._qrels:
                query = self._topics[qid]["title"]
                self._retrieve_query(query, ranks, k, qid)
        return ranks

    def num_queries(self) -> int:
        """
        Returns the number of queries in the configured topics list.

        Returns:
            int: The number of queries.
        """
        if isinstance(self._topics, str):
            return 1
        return len(self._topics)

    def retrieve_and_store(
        self, k=100, qid=None, store_trec: bool = True, store_qrels: bool = True
    ) -> List[Result]:
        """
        Retrieves documents and stores the results in the given formats.

        Args:
            k (int, optional): The number of documents to retrieve for each query. Defaults to 100.
            qid (optional): Specific query ID to retrieve for. Defaults to None.
            store_trec (bool, optional): Flag to store results in TREC format. Defaults to True.
            store_qrels (bool, optional): Flag to store QRELS of the dataset. Defaults to True.

        Returns:
            List[Result]: The retrieval results.
        """
        results = self.retrieve(k, qid)
        Path("retrieve_results/").mkdir(parents=True, exist_ok=True)
        Path(f"retrieve_results/{self._retrieval_method.name}").mkdir(
            parents=True, exist_ok=True
        )
        writer = ResultsWriter(results)
        # Store JSON in rank_results to a file
        writer.write_in_json_format(
            f"retrieve_results/{self._retrieval_method.name}/retrieve_results_{self._dataset}.json"
        )
        # Store the QRELS of the dataset if specified
        if store_qrels:
            Path("qrels/").mkdir(parents=True, exist_ok=True)
            with open(f"qrels/qrels_{self._dataset}.json", "w") as f:
                json.dump(self._qrels, f, indent=2)
        # Store TRECS if specified
        if store_trec:
            writer.write_in_trec_eval_format(
                f"retrieve_results/{self._retrieval_method.name}/trec_results_{self._dataset}.txt"
            )
        return results


def evaluate_retrievals() -> None:
    from rank_llm.evaluation.trec_eval import EvalFunction

    for dataset in ["dl19", "dl20", "dl21", "dl22"]:
        for retrieval_method in RetrievalMethod:
            if retrieval_method == RetrievalMethod.UNSPECIFIED:
                continue
            file_name = (
                f"retrieve_results/{retrieval_method.name}/trec_results_{dataset}.txt"
            )
            if not os.path.isfile(file_name):
                continue
            EvalFunction.eval(["-c", "-m", "ndcg_cut.10", TOPICS[dataset], file_name])
            EvalFunction.eval(
                ["-c", "-m", "map_cut.100", "-l2", TOPICS[dataset], file_name]
<<<<<<< HEAD
            )
=======
            )


def main():
    for dataset in ["dl19", "dl20", "dl21", "dl22", "news", "covid"]:
        for retrieval_method in RetrievalMethod:
            if retrieval_method in [
                RetrievalMethod.UNSPECIFIED,
                RetrievalMethod.REP_LLAMA,
            ]:
                continue
            retriever = PyseriniRetriever(dataset, retrieval_method)
            retriever.retrieve_and_store()
    evaluate_retrievals()


if __name__ == "__main__":
    main()
>>>>>>> 02934bb2
<|MERGE_RESOLUTION|>--- conflicted
+++ resolved
@@ -230,25 +230,4 @@
             EvalFunction.eval(["-c", "-m", "ndcg_cut.10", TOPICS[dataset], file_name])
             EvalFunction.eval(
                 ["-c", "-m", "map_cut.100", "-l2", TOPICS[dataset], file_name]
-<<<<<<< HEAD
-            )
-=======
-            )
-
-
-def main():
-    for dataset in ["dl19", "dl20", "dl21", "dl22", "news", "covid"]:
-        for retrieval_method in RetrievalMethod:
-            if retrieval_method in [
-                RetrievalMethod.UNSPECIFIED,
-                RetrievalMethod.REP_LLAMA,
-            ]:
-                continue
-            retriever = PyseriniRetriever(dataset, retrieval_method)
-            retriever.retrieve_and_store()
-    evaluate_retrievals()
-
-
-if __name__ == "__main__":
-    main()
->>>>>>> 02934bb2
+            )