--- conflicted
+++ resolved
@@ -1,240 +1,236 @@
-from enum import Enum
-import json
-from pathlib import Path
-from typing import List, Union, Dict, Any
-
-from rank_llm.retrieve.pyserini_retriever import PyseriniRetriever
-from rank_llm.retrieve.pyserini_retriever import RetrievalMethod
-from rank_llm.result import Result
-
-
-class RetrievalMode(Enum):
-    DATASET = "dataset"
-    QUERY_AND_DOCUMENTS = "query_and_documents"
-    QUERY_AND_HITS = "query_and_hits"
-    SAVED_FILE = "saved_file"
-    CUSTOM = "custom"
-
-    def __str__(self):
-        return self.value
-
-
-class Retriever:
-    def __init__(
-        self,
-        retrieval_mode: RetrievalMode,
-        dataset: Union[str, List[str], List[Dict[str, Any]]],
-        retrieval_method: RetrievalMethod = RetrievalMethod.UNSPECIFIED,
-        query: str = None,
-        index_path: str = None,
-        topics_path: str = None,
-        index_type: str = None,
-    ) -> None:
-        self._retrieval_mode = retrieval_mode
-        self._dataset = dataset
-        self._retrieval_method = retrieval_method
-        self._query = query
-        self._index_path = index_path
-        self._topics_path = topics_path
-        self._index_type = index_type
-
-    @staticmethod
-    def from_inline_documents(query: str, documents: List[str]):
-        """
-        Creates a Retriever instance for inline documents with the passed in query.
-
-        Args:
-            query (str): The search query.
-            documents (List[str]): A list of documents to search from.
-
-        Returns:
-            List[Dict[str, Any]]: The retrieval results.
-
-        Raises:
-            ValueError: If query or documents are invalid or missing.
-        """
-        if not query or query == "":
-            raise ValueError("Please provide a query string.")
-        if not documents:
-            raise ValueError("Please provide a non-empty list of documents.")
-        retriever = Retriever(
-            RetrievalMode.QUERY_AND_DOCUMENTS, dataset=documents, query=query
-        )
-        return retriever.retrieve()
-
-    @staticmethod
-    def from_inline_hits(query: str, hits: List[Dict[str, Any]]):
-        """
-        Creates a Retriever instance for inline hits with the passed in query.
-
-        Args:
-            query (str): The search query.
-            hits (List[Dict[str, Any]]): Predefined hits relevant to the query.
-
-        Returns:
-            List[Dict[str, Any]]: The retrieval results.
-
-        Raises:
-            ValueError: If query or hits are invalid or missing.
-        """
-        if not query or query == "":
-            raise ValueError("Please provide a query string.")
-        if not hits:
-            raise ValueError("Please provide a non-empty list of hits.")
-
-        retriever = Retriever(RetrievalMode.QUERY_AND_HITS, dataset=hits, query=query)
-        return retriever.retrieve()
-
-    @staticmethod
-    def from_dataset_with_prebuit_index(
-        dataset_name: str, retrieval_method: RetrievalMethod = RetrievalMethod.BM25
-    ):
-        """
-        Creates a Retriever instance for a dataset with a prebuilt index.
-
-        Args:
-            dataset_name (str): The name of the dataset.
-            retrieval_method (RetrievalMethod): The retrieval method to be used (e.g. BM25).
-
-        Returns:
-            List[Dict[str, Any]]: The retrieval results.
-
-        Raises:
-            ValueError: If dataset name or retrieval method is invalid or missing.
-        """
-        if not dataset_name:
-            raise ValueError("Please provide name of the dataset.")
-        if not isinstance(dataset_name, str):
-            raise ValueError(
-                f"Invalid dataset format: {dataset_name}. Expected a string representing name of the dataset."
-            )
-        if not retrieval_method:
-            raise "Please provide a retrieval method."
-        if retrieval_method == RetrievalMethod.UNSPECIFIED:
-            raise ValueError(
-                f"Invalid retrieval method: {retrieval_method}. Please provide a specific retrieval method."
-            )
-        retriever = Retriever(
-            RetrievalMode.DATASET,
-            dataset=dataset_name,
-            retrieval_method=retrieval_method,
-        )
-        return retriever.retrieve()
-
-    @staticmethod
-    def from_saved_results(file_name: str):
-        """
-        Creates a Retriever instance from saved retrieval results specified by 'file_name'.
-
-        Args:
-            file_name (str): The file name containing the saved retrieval results.
-
-        Returns:
-            List[Dict[str, Any]]: The retrieval results loaded from the file.
-
-        Raises:
-            ValueError: If the file content is not in the expected format.
-        """
-        with open(file_name, "r") as f:
-            retrieved_results = json.load(f)
-        if not isinstance(retrieved_results, list):
-            raise ValueError(
-                f"Invalid retrieval format: Expected a list of dictionaries, got {type(retrieved_results)}"
-            )
-        retriever = Retriever(RetrievalMode.SAVED_FILE, dataset=retrieved_results)
-        return retriever.retrieve()
-    
-    @staticmethod
-    def from_custom_index(index_path: str, topics_path: str, index_type: str):
-        if not index_path:
-            raise ValueError("Please provide a path to the index")
-        if not topics_path:
-            raise ValueError("Please provide a path to the topics file")
-        if index_type not in ['lucene', 'impact']:
-            raise ValueError(f"index_type must be [lucene, impact], not {index_type}")
-        
-        retriever = Retriever(
-            RetrievalMode.CUSTOM, 
-            dataset=None, 
-            retrieval_method=RetrievalMethod.UNSPECIFIED, 
-            index_path=index_path, 
-            topics_path=topics_path, 
-            index_type=index_type
-        )
-        return retriever.retrieve()
-
-    def retrieve(self) -> List[Dict[str, Any]]:
-<<<<<<< HEAD
-        """
-        Executes the retrieval process based on the configation provided with the Retriever instance.
-
-        Returns:
-            List[Dict[str, Any]]: A list of retrieval results.
-
-        Raises:
-            ValueError: If the retrieval mode is invalid or the result format is not as expected.
-        """
-        if self._retrieval_mode == RetrievalMode.DATASET:
-=======
-        if self._retrieval_mode == RetrievalMode.DATASET or self._retrieval_mode == RetrievalMode.CUSTOM:
->>>>>>> 02115ced
-            candidates_file = Path(
-                f"retrieve_results/{self._retrieval_method.name}/retrieve_results_{self._dataset}.json"
-            )
-            if not candidates_file.is_file():
-                print(f"Retrieving with dataset {self._dataset}")
-                if self._retrieval_mode == RetrievalMode.DATASET:
-                    pyserini = PyseriniRetriever(self._dataset, self._retrieval_method)
-                elif self._retrieval_mode == RetrievalMode.CUSTOM:
-                    pyserini = PyseriniRetriever(index_path=self._index_path, topics_path=self._topics_path, index_type=self._index_type)
-                
-                # Always retrieve top 100 so that results are reusable for all top_k_candidates values.
-                retrieved_results = pyserini.retrieve_and_store(k=100)
-            else:
-                print("Reusing existing retrieved results.")
-                with open(candidates_file, "r") as f:
-                    loaded_results = json.load(f)
-                retrieved_results = [
-                    Result(r["query"], r["hits"]) for r in loaded_results
-                ]
-
-        elif self._retrieval_mode == RetrievalMode.QUERY_AND_DOCUMENTS:
-            document_hits = []
-            for i, document in enumerate(self._dataset):
-                if not isinstance(document, str):
-                    raise ValueError(
-                        f"Invalid dataset format: {self._dataset}. Expected a list of strings where each string represents a document."
-                    )
-                document_hits.append(
-                    {"content": document, "qid": 1, "docid": i + 1, "rank": i + 1}
-                )
-            retrieved_results = [Result(self._query, document_hits)]
-
-        elif self._retrieval_mode == RetrievalMode.QUERY_AND_HITS:
-            retrieved_results = [Result(self._query, self._dataset)]
-        elif self._retrieval_mode == RetrievalMode.SAVED_FILE:
-            retrieved_results = [
-                Result(query=r["query"], hits=r["hits"]) for r in self._dataset
-            ]
-        else:
-            raise ValueError(f"Invalid retrieval mode: {self._retrieval_mode}")
-        for result in retrieved_results:
-            self._validate_result(result)
-        return retrieved_results
-
-    def _validate_result(self, result: Result):
-        if not isinstance(result, Result):
-            raise ValueError(
-                f"Invalid result format: Expected type `Result`, got {type(result)}"
-            )
-        if not result.query:
-            raise ValueError(f"Invalid format: missing `query`")
-        if not result.hits:
-            raise ValueError(f"Invalid format: missing `hits`")
-        for hit in result.hits:
-            if not isinstance(hit, Dict):
-                raise ValueError(
-                    f"Invalid hits format: Expected a list of Dicts where each Dict represents a hit."
-                )
-            if "content" not in hit.keys():
-                raise ValueError((f"Invalid format: Missing `content` key in hit"))
+from enum import Enum
+import json
+from pathlib import Path
+from typing import List, Union, Dict, Any
+
+from rank_llm.retrieve.pyserini_retriever import PyseriniRetriever
+from rank_llm.retrieve.pyserini_retriever import RetrievalMethod
+from rank_llm.result import Result
+
+
+class RetrievalMode(Enum):
+    DATASET = "dataset"
+    QUERY_AND_DOCUMENTS = "query_and_documents"
+    QUERY_AND_HITS = "query_and_hits"
+    SAVED_FILE = "saved_file"
+    CUSTOM = "custom"
+
+    def __str__(self):
+        return self.value
+
+
+class Retriever:
+    def __init__(
+        self,
+        retrieval_mode: RetrievalMode,
+        dataset: Union[str, List[str], List[Dict[str, Any]]],
+        retrieval_method: RetrievalMethod = RetrievalMethod.UNSPECIFIED,
+        query: str = None,
+        index_path: str = None,
+        topics_path: str = None,
+        index_type: str = None,
+    ) -> None:
+        self._retrieval_mode = retrieval_mode
+        self._dataset = dataset
+        self._retrieval_method = retrieval_method
+        self._query = query
+        self._index_path = index_path
+        self._topics_path = topics_path
+        self._index_type = index_type
+
+    @staticmethod
+    def from_inline_documents(query: str, documents: List[str]):
+        """
+        Creates a Retriever instance for inline documents with the passed in query.
+
+        Args:
+            query (str): The search query.
+            documents (List[str]): A list of documents to search from.
+
+        Returns:
+            List[Dict[str, Any]]: The retrieval results.
+
+        Raises:
+            ValueError: If query or documents are invalid or missing.
+        """
+        if not query or query == "":
+            raise ValueError("Please provide a query string.")
+        if not documents:
+            raise ValueError("Please provide a non-empty list of documents.")
+        retriever = Retriever(
+            RetrievalMode.QUERY_AND_DOCUMENTS, dataset=documents, query=query
+        )
+        return retriever.retrieve()
+
+    @staticmethod
+    def from_inline_hits(query: str, hits: List[Dict[str, Any]]):
+        """
+        Creates a Retriever instance for inline hits with the passed in query.
+
+        Args:
+            query (str): The search query.
+            hits (List[Dict[str, Any]]): Predefined hits relevant to the query.
+
+        Returns:
+            List[Dict[str, Any]]: The retrieval results.
+
+        Raises:
+            ValueError: If query or hits are invalid or missing.
+        """
+        if not query or query == "":
+            raise ValueError("Please provide a query string.")
+        if not hits:
+            raise ValueError("Please provide a non-empty list of hits.")
+
+        retriever = Retriever(RetrievalMode.QUERY_AND_HITS, dataset=hits, query=query)
+        return retriever.retrieve()
+
+    @staticmethod
+    def from_dataset_with_prebuit_index(
+        dataset_name: str, retrieval_method: RetrievalMethod = RetrievalMethod.BM25
+    ):
+        """
+        Creates a Retriever instance for a dataset with a prebuilt index.
+
+        Args:
+            dataset_name (str): The name of the dataset.
+            retrieval_method (RetrievalMethod): The retrieval method to be used (e.g. BM25).
+
+        Returns:
+            List[Dict[str, Any]]: The retrieval results.
+
+        Raises:
+            ValueError: If dataset name or retrieval method is invalid or missing.
+        """
+        if not dataset_name:
+            raise ValueError("Please provide name of the dataset.")
+        if not isinstance(dataset_name, str):
+            raise ValueError(
+                f"Invalid dataset format: {dataset_name}. Expected a string representing name of the dataset."
+            )
+        if not retrieval_method:
+            raise "Please provide a retrieval method."
+        if retrieval_method == RetrievalMethod.UNSPECIFIED:
+            raise ValueError(
+                f"Invalid retrieval method: {retrieval_method}. Please provide a specific retrieval method."
+            )
+        retriever = Retriever(
+            RetrievalMode.DATASET,
+            dataset=dataset_name,
+            retrieval_method=retrieval_method,
+        )
+        return retriever.retrieve()
+
+    @staticmethod
+    def from_saved_results(file_name: str):
+        """
+        Creates a Retriever instance from saved retrieval results specified by 'file_name'.
+
+        Args:
+            file_name (str): The file name containing the saved retrieval results.
+
+        Returns:
+            List[Dict[str, Any]]: The retrieval results loaded from the file.
+
+        Raises:
+            ValueError: If the file content is not in the expected format.
+        """
+        with open(file_name, "r") as f:
+            retrieved_results = json.load(f)
+        if not isinstance(retrieved_results, list):
+            raise ValueError(
+                f"Invalid retrieval format: Expected a list of dictionaries, got {type(retrieved_results)}"
+            )
+        retriever = Retriever(RetrievalMode.SAVED_FILE, dataset=retrieved_results)
+        return retriever.retrieve()
+    
+    @staticmethod
+    def from_custom_index(index_path: str, topics_path: str, index_type: str):
+        if not index_path:
+            raise ValueError("Please provide a path to the index")
+        if not topics_path:
+            raise ValueError("Please provide a path to the topics file")
+        if index_type not in ['lucene', 'impact']:
+            raise ValueError(f"index_type must be [lucene, impact], not {index_type}")
+        
+        retriever = Retriever(
+            RetrievalMode.CUSTOM, 
+            dataset=None, 
+            retrieval_method=RetrievalMethod.UNSPECIFIED, 
+            index_path=index_path, 
+            topics_path=topics_path, 
+            index_type=index_type
+        )
+        return retriever.retrieve()
+
+    def retrieve(self) -> List[Dict[str, Any]]:
+        """
+        Executes the retrieval process based on the configation provided with the Retriever instance.
+
+        Returns:
+            List[Dict[str, Any]]: A list of retrieval results.
+
+        Raises:
+            ValueError: If the retrieval mode is invalid or the result format is not as expected.
+        """
+        if self._retrieval_mode == RetrievalMode.DATASET or self._retrieval_mode == RetrievalMode.CUSTOM:
+            candidates_file = Path(
+                f"retrieve_results/{self._retrieval_method.name}/retrieve_results_{self._dataset}.json"
+            )
+            if not candidates_file.is_file():
+                print(f"Retrieving with dataset {self._dataset}")
+                if self._retrieval_mode == RetrievalMode.DATASET:
+                    pyserini = PyseriniRetriever(self._dataset, self._retrieval_method)
+                elif self._retrieval_mode == RetrievalMode.CUSTOM:
+                    pyserini = PyseriniRetriever(index_path=self._index_path, topics_path=self._topics_path, index_type=self._index_type)
+                
+                # Always retrieve top 100 so that results are reusable for all top_k_candidates values.
+                retrieved_results = pyserini.retrieve_and_store(k=100)
+            else:
+                print("Reusing existing retrieved results.")
+                with open(candidates_file, "r") as f:
+                    loaded_results = json.load(f)
+                retrieved_results = [
+                    Result(r["query"], r["hits"]) for r in loaded_results
+                ]
+
+        elif self._retrieval_mode == RetrievalMode.QUERY_AND_DOCUMENTS:
+            document_hits = []
+            for i, document in enumerate(self._dataset):
+                if not isinstance(document, str):
+                    raise ValueError(
+                        f"Invalid dataset format: {self._dataset}. Expected a list of strings where each string represents a document."
+                    )
+                document_hits.append(
+                    {"content": document, "qid": 1, "docid": i + 1, "rank": i + 1}
+                )
+            retrieved_results = [Result(self._query, document_hits)]
+
+        elif self._retrieval_mode == RetrievalMode.QUERY_AND_HITS:
+            retrieved_results = [Result(self._query, self._dataset)]
+        elif self._retrieval_mode == RetrievalMode.SAVED_FILE:
+            retrieved_results = [
+                Result(query=r["query"], hits=r["hits"]) for r in self._dataset
+            ]
+        else:
+            raise ValueError(f"Invalid retrieval mode: {self._retrieval_mode}")
+        for result in retrieved_results:
+            self._validate_result(result)
+        return retrieved_results
+
+    def _validate_result(self, result: Result):
+        if not isinstance(result, Result):
+            raise ValueError(
+                f"Invalid result format: Expected type `Result`, got {type(result)}"
+            )
+        if not result.query:
+            raise ValueError(f"Invalid format: missing `query`")
+        if not result.hits:
+            raise ValueError(f"Invalid format: missing `hits`")
+        for hit in result.hits:
+            if not isinstance(hit, Dict):
+                raise ValueError(
+                    f"Invalid hits format: Expected a list of Dicts where each Dict represents a hit."
+                )
+            if "content" not in hit.keys():
+                raise ValueError((f"Invalid format: Missing `content` key in hit"))