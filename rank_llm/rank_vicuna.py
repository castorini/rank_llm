--- conflicted
+++ resolved
@@ -19,31 +19,13 @@
     def __init__(
         self,
         model: str,
-<<<<<<< HEAD
-        context_size: int,
-        top_k_candidates: int,
-        dataset: str,
-        prompt_mode: PromptMode,
-        num_few_shot_examples: int,
-        device: str,
-        num_gpus: int,
-    ) -> None:
-        super().__init__(
-            model,
-            context_size,
-            top_k_candidates,
-            dataset,
-            prompt_mode,
-            num_few_shot_examples,
-        )
-=======
         context_size: int = 4096,
         prompt_mode: PromptMode = PromptMode.RANK_GPT,
+        num_few_shot_examples: int = 0,
         device: str = "cuda",
         num_gpus: int = 1,
     ) -> None:
-        super().__init__(model, context_size, prompt_mode)
->>>>>>> 20622a77
+        super().__init__(model, context_size, prompt_mode, num_few_shot_examples)
         self._device = device
         if self._device == "cuda":
             assert torch.cuda.is_available()
