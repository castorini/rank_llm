from abc import ABC, abstractmethod
import copy
from enum import Enum
import random
from typing import List, Union, Dict, Any, Tuple

from tqdm import tqdm


class PromptMode(Enum):
    UNSPECIFIED = "unspecified"
    RANK_GPT = "rank_GPT"
    LRL = "LRL"

    def __str__(self):
        return self.value


class RankLLM(ABC):
    def __init__(
        self,
        model: str,
        context_size: int,
        prompt_mode: PromptMode,
        num_few_shot_examples: int,
    ) -> None:
        self._model = model
        self._context_size = context_size
        self._prompt_mode = prompt_mode
        self._num_few_shot_examples = num_few_shot_examples

    def max_tokens(self) -> int:
        return self._context_size

    @abstractmethod
    def run_llm(self, prompt: Union[str, List[Dict[str, str]]]) -> Tuple[str, int]:
        pass

    @abstractmethod
    def create_prompt(
        self, retrieved_result: Dict[str, Any], rank_start: int, rank_end: int
    ) -> Tuple[Union[str, List[Dict[str, str]]], int]:
        pass

    @abstractmethod
    def get_num_tokens(self, prompt: Union[str, List[Dict[str, str]]]) -> int:
        pass

    @abstractmethod
    def cost_per_1k_token(self, input_token: bool) -> float:
        pass

    @abstractmethod
    def num_output_tokens(self) -> int:
        pass

    def permutation_pipeline(
        self,
        result: Dict[str, Any],
        rank_start: int,
        rank_end: int,
        logging: bool = False,
    ):
        prompt, in_token_count = self.create_prompt(result, rank_start, rank_end)
        if logging:
            print(f"prompt: {prompt}\n")
        permutation, out_token_count = self.run_llm(prompt)
        if logging:
            print(f"output: {permutation}")
        rerank_result = self.receive_permutation(
            result, permutation, rank_start, rank_end
        )
        return rerank_result, in_token_count, out_token_count, prompt, permutation

    def sliding_windows(
        self,
        retrieved_result: Dict[str, Any],
        rank_start: int,
        rank_end: int,
        window_size: int,
        step: int,
        shuffle_candidates: bool = False,
        logging: bool = False,
    ):
        in_token_count = 0
        out_token_count = 0
        rerank_result = copy.deepcopy(retrieved_result)
        if shuffle_candidates:
            # First randomly shuffle rerank_result between rank_start and rank_end
            rerank_result["hits"][rank_start:rank_end] = random.sample(
                rerank_result["hits"][rank_start:rank_end],
                len(rerank_result["hits"][rank_start:rank_end]),
            )
            # Next rescore all candidates with 1/rank
            for i, hit in enumerate(rerank_result["hits"]):
                hit["score"] = 1.0 / (i + 1)
                hit["rank"] = i + 1
        end_pos = rank_end
        start_pos = rank_end - window_size
        prompts = []
        permutations = []
        while start_pos >= rank_start:
            start_pos = max(start_pos, rank_start)
            (
                rerank_result,
                in_count,
                out_count,
                prompt,
                permutation,
            ) = self.permutation_pipeline(rerank_result, start_pos, end_pos, logging)
            in_token_count += in_count
            out_token_count += out_count
            prompts.append(prompt)
            permutations.append(permutation)
            end_pos = end_pos - step
            start_pos = start_pos - step
        return rerank_result, in_token_count, out_token_count, prompts, permutations

    def get_ranking_cost_upperbound(
        self, num_q: int, rank_start: int, rank_end: int, window_size: int, step: int
    ) -> Tuple[float, int]:
        # For every prompt generated for every query assume the max context size is used.
        num_promt = (rank_end - rank_start - window_size) / step + 1
        input_token_count = (
            num_q * num_promt * (self._context_size - self.num_output_tokens())
        )
        output_token_count = num_q * num_promt * self.num_output_tokens()
        cost = (
            input_token_count * self.cost_per_1k_token(input_token=True)
            + output_token_count * self.cost_per_1k_token(input_token=False)
        ) / 1000.0
        return (cost, input_token_count + output_token_count)

    def get_ranking_cost(
        self,
        retrieved_results: List[Dict[str, Any]],
        rank_start: int,
        rank_end: int,
        window_size: int,
        step: int,
    ) -> Tuple[float, int]:
        input_token_count = 0
        output_token_count = 0
        # Go through the retrieval result using the sliding window and count the number of tokens for generated prompts.
        # This is an estimated cost analysis since the actual prompts' length will depend on the ranking.
        for result in tqdm(retrieved_results):
            end_pos = rank_end
            start_pos = rank_end - window_size
            while start_pos >= rank_start:
                start_pos = max(start_pos, rank_start)
                prompt, _ = self.create_prompt(result, start_pos, end_pos)
                input_token_count += self.get_num_tokens(prompt)
                end_pos = end_pos - step
                start_pos = start_pos - step
                output_token_count += self.num_output_tokens()
        cost = (
            input_token_count * self.cost_per_1k_token(input_token=True)
            + output_token_count * self.cost_per_1k_token(input_token=False)
        ) / 1000.0
        return (cost, input_token_count + output_token_count)

    def _clean_response(self, response: str) -> str:
        new_response = ""
        for c in response:
            if not c.isdigit():
                new_response += " "
            else:
                new_response += c
        new_response = new_response.strip()
        return new_response

    def _remove_duplicate(self, response: List[int]) -> List[int]:
        new_response = []
        for c in response:
            if c not in new_response:
                new_response.append(c)
        return new_response

    def receive_permutation(
        self, item: Dict[str, Any], permutation: str, rank_start: int, rank_end: int
    ) -> Dict[str, Any]:
        response = self._clean_response(permutation)
        response = [int(x) - 1 for x in response.split()]
        response = self._remove_duplicate(response)
        cut_range = copy.deepcopy(item["hits"][rank_start:rank_end])
        original_rank = [tt for tt in range(len(cut_range))]
        response = [ss for ss in response if ss in original_rank]
        response = response + [tt for tt in original_rank if tt not in response]
        for j, x in enumerate(response):
            item["hits"][j + rank_start] = copy.deepcopy(cut_range[x])
            if "rank" in item["hits"][j + rank_start]:
                item["hits"][j + rank_start]["rank"] = cut_range[j]["rank"]
            if "score" in item["hits"][j + rank_start]:
                item["hits"][j + rank_start]["score"] = cut_range[j]["score"]
        return item
<<<<<<< HEAD

    def write_rerank_results(
        self,
        retrieval_method_name: str,
        rerank_results: List[Dict[str, Any]],
        input_token_counts: List[int],
        output_token_counts: List[int],
        # List[str] for Vicuna, List[List[Dict[str, str]]] for gpt models.
        prompts: Union[List[str], List[List[Dict[str, str]]]],
        responses: List[str],
        shuffle_candidates: bool = False,
    ) -> str:
        # write rerank results
        Path(f"rerank_results/{retrieval_method_name}/").mkdir(
            parents=True, exist_ok=True
        )
        _modelname = self._model.split("/")[-1]
        name = f"{_modelname}_{self._context_size}_{self._top_k_candidates}_{self._prompt_mode}_{self._dataset}"
        if self._num_few_shot_examples > 0:
            name += f"_{self._num_few_shot_examples}_shot"
        name = (
            f"{name}_shuffled_{datetime.isoformat(datetime.now())}"
            if shuffle_candidates
            else f"{name}_{datetime.isoformat(datetime.now())}"
        )
        result_file_name = f"rerank_results/{retrieval_method_name}/{name}.txt"
        with open(result_file_name, "w") as f:
            for i in range(len(rerank_results)):
                rank = 1
                hits = rerank_results[i]["hits"]
                for hit in hits:
                    f.write(
                        f"{hit['qid']} Q0 {hit['docid']} {rank} {hit['score']} rank\n"
                    )
                    rank += 1
        # Write token counts
        Path(f"token_counts/{retrieval_method_name}/").mkdir(
            parents=True, exist_ok=True
        )
        count_file_name = f"token_counts/{retrieval_method_name}/{name}.txt"
        counts = {}
        for i, (in_count, out_count) in enumerate(
            zip(input_token_counts, output_token_counts)
        ):
            counts[rerank_results[i]["query"]] = (in_count, out_count)
        with open(count_file_name, "w") as f:
            json.dump(counts, f, indent=4)
        # Write prompts and responses
        Path(f"prompts_and_responses/{retrieval_method_name}/").mkdir(
            parents=True, exist_ok=True
        )
        with open(
            f"prompts_and_responses/{retrieval_method_name}/{name}.json",
            "w",
        ) as f:
            for p, r in zip(prompts, responses):
                json.dump({"prompt": p, "response": r}, f)
                f.write("\n")
        return result_file_name
=======
    
>>>>>>> 20622a77
<|MERGE_RESOLUTION|>--- conflicted
+++ resolved
@@ -193,66 +193,5 @@
             if "score" in item["hits"][j + rank_start]:
                 item["hits"][j + rank_start]["score"] = cut_range[j]["score"]
         return item
-<<<<<<< HEAD
 
-    def write_rerank_results(
-        self,
-        retrieval_method_name: str,
-        rerank_results: List[Dict[str, Any]],
-        input_token_counts: List[int],
-        output_token_counts: List[int],
-        # List[str] for Vicuna, List[List[Dict[str, str]]] for gpt models.
-        prompts: Union[List[str], List[List[Dict[str, str]]]],
-        responses: List[str],
-        shuffle_candidates: bool = False,
-    ) -> str:
-        # write rerank results
-        Path(f"rerank_results/{retrieval_method_name}/").mkdir(
-            parents=True, exist_ok=True
-        )
-        _modelname = self._model.split("/")[-1]
-        name = f"{_modelname}_{self._context_size}_{self._top_k_candidates}_{self._prompt_mode}_{self._dataset}"
-        if self._num_few_shot_examples > 0:
-            name += f"_{self._num_few_shot_examples}_shot"
-        name = (
-            f"{name}_shuffled_{datetime.isoformat(datetime.now())}"
-            if shuffle_candidates
-            else f"{name}_{datetime.isoformat(datetime.now())}"
-        )
-        result_file_name = f"rerank_results/{retrieval_method_name}/{name}.txt"
-        with open(result_file_name, "w") as f:
-            for i in range(len(rerank_results)):
-                rank = 1
-                hits = rerank_results[i]["hits"]
-                for hit in hits:
-                    f.write(
-                        f"{hit['qid']} Q0 {hit['docid']} {rank} {hit['score']} rank\n"
-                    )
-                    rank += 1
-        # Write token counts
-        Path(f"token_counts/{retrieval_method_name}/").mkdir(
-            parents=True, exist_ok=True
-        )
-        count_file_name = f"token_counts/{retrieval_method_name}/{name}.txt"
-        counts = {}
-        for i, (in_count, out_count) in enumerate(
-            zip(input_token_counts, output_token_counts)
-        ):
-            counts[rerank_results[i]["query"]] = (in_count, out_count)
-        with open(count_file_name, "w") as f:
-            json.dump(counts, f, indent=4)
-        # Write prompts and responses
-        Path(f"prompts_and_responses/{retrieval_method_name}/").mkdir(
-            parents=True, exist_ok=True
-        )
-        with open(
-            f"prompts_and_responses/{retrieval_method_name}/{name}.json",
-            "w",
-        ) as f:
-            for p, r in zip(prompts, responses):
-                json.dump({"prompt": p, "response": r}, f)
-                f.write("\n")
-        return result_file_name
-=======
-    
->>>>>>> 20622a77
+    