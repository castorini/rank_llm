--- conflicted
+++ resolved
@@ -10,20 +10,8 @@
 from rank_llm.pyserini_retriever import RetrievalMethod
 from rank_llm.rankllm import PromptMode
 from rank_llm.topics_dict import TOPICS
-<<<<<<< HEAD
-from rank_llm.trec_eval import EvalFunction
-
-
-def get_api_key() -> str:
-    from dotenv import dotenv_values, load_dotenv
-    import os
-
-    load_dotenv(dotenv_path=f".env.local")
-    return os.getenv("OPEN_AI_API_KEY")
-=======
 from rank_llm.retriever import RetrievalMode
 from rank_llm.retrieve_and_rerank import retrieve_and_rerank
->>>>>>> 20622a77
 
 
 def main(args):
@@ -38,45 +26,7 @@
     print_prompts_responses = args.print_prompts_responses
     num_few_shot_examples = args.num_few_shot_examples
     device = "cuda" if torch.cuda.is_available() else "cpu"
-<<<<<<< HEAD
-    if "gpt" in model_path:
-        openai_keys = get_api_key()
-        agent = SafeOpenai(
-            model=model_path,
-            context_size=context_size,
-            top_k_candidates=top_k_candidates,
-            dataset=dataset,
-            prompt_mode=prompt_mode,
-            num_few_shot_examples=num_few_shot_examples,
-            keys=openai_keys,
-        )
-    else:
-        agent = RankVicuna(
-            model=model_path,
-            context_size=context_size,
-            top_k_candidates=top_k_candidates,
-            dataset=dataset,
-            prompt_mode=prompt_mode,
-            num_few_shot_examples=num_few_shot_examples,
-            device=device,
-            num_gpus=num_gpus,
-        )
-    candidates_file = Path(
-        f"retrieve_results/{retrieval_method.name}/retrieve_results_{dataset}.json"
-    )
-    if not candidates_file.is_file():
-        print("Retrieving:")
-        retriever = PyseriniRetriever(dataset, retrieval_method)
-        # Always retrieve top 100 so that results are reusable for all top_k_candidates values.
-        retriever.retrieve_and_store(k=100)
-    else:
-        print("Reusing existing retrieved results.")
-
-    with open(candidates_file, "r") as f:
-        retrieved_results = json.load(f)
-=======
     retrieval_mode = RetrievalMode.DATASET
->>>>>>> 20622a77
 
     _ = retrieve_and_rerank(
         model_path,
