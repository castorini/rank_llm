import argparse
import json
from pathlib import Path

import torch

<<<<<<< HEAD
import sys
import os
SCRIPT_DIR = os.path.dirname(os.path.abspath(__file__))
sys.path.append(os.path.dirname(SCRIPT_DIR))

from rank_llm.pyserini_retriever import PyseriniRetriever, RetrievalMethod
=======
from rank_llm.pyserini_retriever import RetrievalMethod
>>>>>>> 59749e63
from rank_llm.rank_gpt import SafeOpenai
from rank_llm.rankllm import PromptMode
from rank_llm.rank_vicuna import RankVicuna
from rank_llm.topics_dict import TOPICS
from rank_llm.trec_eval import EvalFunction
from rank_llm.retrieve_and_rerank import RetrievalMode, Retriever, Reranker

def get_api_key() -> str:
    from dotenv import dotenv_values, load_dotenv
    import os

    load_dotenv(dotenv_path=f"../.env.local")
    return os.getenv("OPEN_AI_API_KEY")


def main(args):
    model_path = args.model_path
    context_size = args.context_size
    top_k_candidates = args.top_k_candidates
    dataset = args.dataset
    num_gpus = args.num_gpus
    retrieval_method = args.retrieval_method
    prompt_mode = args.prompt_mode
    shuffle_candidates = args.shuffle_candidates
    print_prompts_responses = args.print_prompts_responses
    device = "cuda" if torch.cuda.is_available() else "cpu"
    if "gpt" in model_path:
        openai_keys = get_api_key()
        agent = SafeOpenai(
            model=model_path,
            context_size=context_size,
            prompt_mode=prompt_mode,
            keys=openai_keys,
        )
    else:
        agent = RankVicuna(
            model=model_path,
            context_size=context_size,
            prompt_mode=prompt_mode,
            device=device,
            num_gpus=num_gpus,
        )
    candidates_file = Path(
        f"../retrieve_results/{retrieval_method.name}/retrieve_results_{dataset}.json"
    )
    if not candidates_file.is_file():
        print("Retrieving:")
        retriever = Retriever(RetrievalMode.DATASET)
        retriever.retrieve(dataset=dataset, retrieval_method=retrieval_method)
    else:
        print("Reusing existing retrieved results.")

    with open(candidates_file, "r") as f:
        retrieved_results = json.load(f)

    print("Reranking:")
    reranker = Reranker(agent)
    (
        rerank_results,
        input_token_counts,
        output_token_counts,
        aggregated_prompts,
        aggregated_responses,
    ) = reranker.rerank(
        retrieved_results, 
        rank_end=top_k_candidates, 
        window_size=20,
        shuffle_candidates=shuffle_candidates,
        logging=print_prompts_responses)

    file_name = reranker.write_rerank_results(
        retrieval_method.name,
        rerank_results,
        input_token_counts,
        output_token_counts,
        aggregated_prompts,
        aggregated_responses,
        shuffle_candidates,
    )

    print("Evaluating:")
    EvalFunction.eval(["-c", "-m", "ndcg_cut.1", TOPICS[dataset], file_name])
    EvalFunction.eval(["-c", "-m", "ndcg_cut.5", TOPICS[dataset], file_name])
    EvalFunction.eval(["-c", "-m", "ndcg_cut.10", TOPICS[dataset], file_name])


""" sample run:
python rank_vicuna.py --model_path=../checkpoints/vicuna/vicuna-7b-checkpoint-800 --dataset=dl19 --retrieval_method=bm25
"""
if __name__ == "__main__":
    parser = argparse.ArgumentParser()
    parser.add_argument(
        "--model_path", type=str, required=True, help="Path to the model"
    )
    parser.add_argument(
        "--context_size", type=int, default=4096, help="context size used for model"
    )
    parser.add_argument(
        "--top_k_candidates",
        type=int,
        default=100,
        help="the number of top candidates to rerank",
    )
    parser.add_argument(
        "--dataset",
        type=str,
        required=True,
        help=f"dataset name, must be in {TOPICS.keys()}",
    )
    parser.add_argument(
        "--num_gpus", type=int, default=1, help="the number of GPUs to use"
    )
    parser.add_argument(
        "--retrieval_method",
        type=RetrievalMethod,
        required=True,
        choices=list(RetrievalMethod),
    )
    parser.add_argument(
        "--prompt_mode",
        type=PromptMode,
        required=True,
        choices=list(PromptMode),
    )
    parser.add_argument(
        "--shuffle_candidates",
        action="store_true",
        help="whether to shuffle the candidates before reranking",
    )
    parser.add_argument(
        "--print_prompts_responses",
        action="store_true",
        help="whether to print promps and responses",
    )
    args = parser.parse_args()
    main(args)<|MERGE_RESOLUTION|>--- conflicted
+++ resolved
@@ -1,25 +1,21 @@
 import argparse
 import json
 from pathlib import Path
-
-import torch
-
-<<<<<<< HEAD
 import sys
 import os
 SCRIPT_DIR = os.path.dirname(os.path.abspath(__file__))
 sys.path.append(os.path.dirname(SCRIPT_DIR))
 
-from rank_llm.pyserini_retriever import PyseriniRetriever, RetrievalMethod
-=======
+import torch
+
 from rank_llm.pyserini_retriever import RetrievalMethod
->>>>>>> 59749e63
 from rank_llm.rank_gpt import SafeOpenai
 from rank_llm.rankllm import PromptMode
 from rank_llm.rank_vicuna import RankVicuna
 from rank_llm.topics_dict import TOPICS
 from rank_llm.trec_eval import EvalFunction
 from rank_llm.retrieve_and_rerank import RetrievalMode, Retriever, Reranker
+
 
 def get_api_key() -> str:
     from dotenv import dotenv_values, load_dotenv
